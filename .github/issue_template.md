# NO SUPPORT REQUESTS PLEASE

Support Requests posted here will be automatically closed!

<<<<<<< HEAD
This Issue Queue is for Marlin bug reports and development-related issues, and we prefer not to handle user-support questions here. See https://github.com/MarlinFirmware/Marlin/blob/1.1.x/.github/contributing.md#i-dont-want-to-read-this-whole-thing-i-just-have-a-question.

For best results getting help with configuration and troubleshooting, please use the following resources:
=======
Do you want to ask a question? Are you looking for support? Please don't post here. Instead use one of the following options:

- The Marlin Firmware forum at https://reprap.org/forum/list.php?415
- The MarlinFirmware Facebook Group at https://www.facebook.com/groups/1049718498464482/
- The MarlinFirmware Discord Server at https://discord.gg/n5NJ59y.

Before filing an issue be sure to test the latest "bugfix" branch to see whether the issue is already addressed.
>>>>>>> de68b375

- RepRap.org Marlin Forum http://forums.reprap.org/list.php?415
- Tom's 3D Forums https://discuss.toms3d.org/
- Facebook Group "Marlin Firmware" https://www.facebook.com/groups/1049718498464482/
- Facebook Group "Marlin Firmware for 3D Printers" https://www.facebook.com/groups/3Dtechtalk/
- Marlin Configuration https://www.youtube.com/results?search_query=marlin+configuration on YouTube
- Marlin Discord server. Join link: https://discord.gg/n5NJ59y

After seeking help from the community, if the consensus points to to a bug in Marlin, then you should post a Bug Report at https://github.com/MarlinFirmware/Marlin/issues/new/choose).<|MERGE_RESOLUTION|>--- conflicted
+++ resolved
@@ -1,26 +1,11 @@
 # NO SUPPORT REQUESTS PLEASE
 
-Support Requests posted here will be automatically closed!
+Do you want to ask a question? Are you looking for support? Please don't post here. Support Requests posted here will be automatically closed!
 
-<<<<<<< HEAD
-This Issue Queue is for Marlin bug reports and development-related issues, and we prefer not to handle user-support questions here. See https://github.com/MarlinFirmware/Marlin/blob/1.1.x/.github/contributing.md#i-dont-want-to-read-this-whole-thing-i-just-have-a-question.
-
-For best results getting help with configuration and troubleshooting, please use the following resources:
-=======
-Do you want to ask a question? Are you looking for support? Please don't post here. Instead use one of the following options:
+Instead use one of the following options:
 
 - The Marlin Firmware forum at https://reprap.org/forum/list.php?415
 - The MarlinFirmware Facebook Group at https://www.facebook.com/groups/1049718498464482/
 - The MarlinFirmware Discord Server at https://discord.gg/n5NJ59y.
 
-Before filing an issue be sure to test the latest "bugfix" branch to see whether the issue is already addressed.
->>>>>>> de68b375
-
-- RepRap.org Marlin Forum http://forums.reprap.org/list.php?415
-- Tom's 3D Forums https://discuss.toms3d.org/
-- Facebook Group "Marlin Firmware" https://www.facebook.com/groups/1049718498464482/
-- Facebook Group "Marlin Firmware for 3D Printers" https://www.facebook.com/groups/3Dtechtalk/
-- Marlin Configuration https://www.youtube.com/results?search_query=marlin+configuration on YouTube
-- Marlin Discord server. Join link: https://discord.gg/n5NJ59y
-
-After seeking help from the community, if the consensus points to to a bug in Marlin, then you should post a Bug Report at https://github.com/MarlinFirmware/Marlin/issues/new/choose).+Before filing an issue be sure to test the latest "bugfix" branch to see whether the issue is already addressed.