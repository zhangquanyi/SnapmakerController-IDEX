--- conflicted
+++ resolved
@@ -2984,11 +2984,7 @@
   #if HAS_MOTOR_CURRENT_SPI || HAS_MOTOR_CURRENT_PWM
 
     void Stepper::set_digipot_current(const uint8_t driver, const int16_t current) {
-<<<<<<< HEAD
-      if (WITHIN(driver, 0, COUNT(motor_current_setting) - 1))
-=======
       if (WITHIN(driver, 0, MOTOR_CURRENT_COUNT - 1))
->>>>>>> 082fce5e
         motor_current_setting[driver] = current; // update motor_current_setting
 
       if (!initialized) return;
