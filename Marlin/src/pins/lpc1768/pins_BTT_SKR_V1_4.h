/**
 * Marlin 3D Printer Firmware
 * Copyright (c) 2020 MarlinFirmware [https://github.com/MarlinFirmware/Marlin]
 *
 * Based on Sprinter and grbl.
 * Copyright (c) 2011 Camiel Gubbels / Erik van der Zalm
 *
 * This program is free software: you can redistribute it and/or modify
 * it under the terms of the GNU General Public License as published by
 * the Free Software Foundation, either version 3 of the License, or
 * (at your option) any later version.
 *
 * This program is distributed in the hope that it will be useful,
 * but WITHOUT ANY WARRANTY; without even the implied warranty of
 * MERCHANTABILITY or FITNESS FOR A PARTICULAR PURPOSE.  See the
 * GNU General Public License for more details.
 *
 * You should have received a copy of the GNU General Public License
 * along with this program.  If not, see <https://www.gnu.org/licenses/>.
 *
 */
#pragma once

#include "env_validate.h"

#ifndef BOARD_INFO_NAME
  #define BOARD_INFO_NAME "BTT SKR V1.4"
#endif

#ifndef BOARD_CUSTOM_BUILD_FLAGS
  #define BOARD_CUSTOM_BUILD_FLAGS -DLPC_PINCFG_UART3_P4_28
#endif

//
// SD Connection
//
#ifndef SDCARD_CONNECTION
  #define SDCARD_CONNECTION LCD
#endif

//
// Servos
//
#define SERVO0_PIN                         P2_00

//
// TMC StallGuard DIAG pins
//
#define X_DIAG_PIN                         P1_29  // X-STOP
#define Y_DIAG_PIN                         P1_28  // Y-STOP
#define Z_DIAG_PIN                         P1_27  // Z-STOP
#define E0_DIAG_PIN                        P1_26  // E0DET
#define E1_DIAG_PIN                        P1_25  // E1DET

//
// Limit Switches
//
#ifdef X_STALL_SENSITIVITY
  #define X_STOP_PIN                  X_DIAG_PIN
  #if X_HOME_DIR < 0
    #define X_MAX_PIN                      P1_26  // E0DET
  #else
    #define X_MIN_PIN                      P1_26  // E0DET
  #endif
#elif ENABLED(X_DUAL_ENDSTOPS)
  #ifndef X_MIN_PIN
    #define X_MIN_PIN                      P1_29  // X-STOP
  #endif
  #ifndef X_MAX_PIN
    #define X_MAX_PIN                      P1_26  // E0DET
  #endif
#else
  #define X_STOP_PIN                       P1_29  // X-STOP
#endif

#ifdef Y_STALL_SENSITIVITY
  #define Y_STOP_PIN                  Y_DIAG_PIN
  #if Y_HOME_DIR < 0
    #define Y_MAX_PIN                      P1_25  // E1DET
  #else
    #define Y_MIN_PIN                      P1_25  // E1DET
  #endif
#elif ENABLED(Y_DUAL_ENDSTOPS)
  #ifndef Y_MIN_PIN
    #define Y_MIN_PIN                      P1_28  // Y-STOP
  #endif
  #ifndef Y_MAX_PIN
    #define Y_MAX_PIN                      P1_25  // E1DET
  #endif
#else
  #define Y_STOP_PIN                       P1_28  // Y-STOP
#endif

#ifdef Z_STALL_SENSITIVITY
  #define Z_STOP_PIN                  Z_DIAG_PIN
  #if Z_HOME_DIR < 0
    #define Z_MAX_PIN                      P1_00  // PWRDET
  #else
    #define Z_MIN_PIN                      P1_00  // PWRDET
  #endif
#elif ENABLED(Z_MULTI_ENDSTOPS)
  #ifndef Z_MIN_PIN
    #define Z_MIN_PIN                      P1_27  // Z-STOP
  #endif
  #ifndef Z_MAX_PIN
    #define Z_MAX_PIN                      P1_00  // PWRDET
  #endif
#else
  #ifndef Z_STOP_PIN
    #define Z_STOP_PIN                     P1_27  // Z-STOP
  #endif
#endif

//
// Z Probe (when not Z_MIN_PIN)
//
#ifndef Z_MIN_PROBE_PIN
  #define Z_MIN_PROBE_PIN                  P0_10
#endif

//
// Filament Runout Sensor
//
#define FIL_RUNOUT_PIN                     P1_26  // E0DET
#define FIL_RUNOUT2_PIN                    P1_25  // E1DET

//
// Power Supply Control
//
#ifndef PS_ON_PIN
  #define PS_ON_PIN                        P1_00  // PWRDET
#endif

//
// Power Loss Detection
//
#ifndef POWER_LOSS_PIN
  #define POWER_LOSS_PIN                   P1_00  // PWRDET
#endif

//
// Steppers
//
#define X_STEP_PIN                         P2_02
#define X_DIR_PIN                          P2_06
#define X_ENABLE_PIN                       P2_01
#ifndef X_CS_PIN
  #define X_CS_PIN                         P1_10
#endif

#define Y_STEP_PIN                         P0_19
#define Y_DIR_PIN                          P0_20
#define Y_ENABLE_PIN                       P2_08
#ifndef Y_CS_PIN
  #define Y_CS_PIN                         P1_09
#endif

#define Z_STEP_PIN                         P0_22
#define Z_DIR_PIN                          P2_11
#define Z_ENABLE_PIN                       P0_21
#ifndef Z_CS_PIN
  #define Z_CS_PIN                         P1_08
#endif

#define E0_STEP_PIN                        P2_13
#define E0_DIR_PIN                         P0_11
#define E0_ENABLE_PIN                      P2_12
#ifndef E0_CS_PIN
  #define E0_CS_PIN                        P1_04
#endif

#define E1_STEP_PIN                        P1_15
#define E1_DIR_PIN                         P1_14
#define E1_ENABLE_PIN                      P1_16
#ifndef E1_CS_PIN
  #define E1_CS_PIN                        P1_01
#endif

#define TEMP_1_PIN                      P0_23_A0  // A0 (T0) - (67) - TEMP_1_PIN
#define TEMP_BED_PIN                    P0_25_A2  // A2 (T2) - (69) - TEMP_BED_PIN

//
// Software SPI pins for TMC2130 stepper drivers
//
#if ENABLED(TMC_USE_SW_SPI)
  #ifndef TMC_SW_MOSI
    #define TMC_SW_MOSI                    P1_17
  #endif
  #ifndef TMC_SW_MISO
    #define TMC_SW_MISO                    P0_05
  #endif
  #ifndef TMC_SW_SCK
    #define TMC_SW_SCK                     P0_04
  #endif
#endif

#if HAS_TMC_UART
  /**
   * TMC2208/TMC2209 stepper drivers
   *
   * Hardware serial communication ports.
   * If undefined software serial is used according to the pins below
   */
  //#define X_HARDWARE_SERIAL  Serial1
  //#define X2_HARDWARE_SERIAL Serial1
  //#define Y_HARDWARE_SERIAL  Serial1
  //#define Y2_HARDWARE_SERIAL Serial1
  //#define Z_HARDWARE_SERIAL  Serial1
  //#define Z2_HARDWARE_SERIAL Serial1
  //#define E0_HARDWARE_SERIAL Serial1
  //#define E1_HARDWARE_SERIAL Serial1
  //#define E2_HARDWARE_SERIAL Serial1
  //#define E3_HARDWARE_SERIAL Serial1
  //#define E4_HARDWARE_SERIAL Serial1

  //
  // Software serial
  //
  #define X_SERIAL_TX_PIN                  P1_10
  #define X_SERIAL_RX_PIN                  P1_10

  #define Y_SERIAL_TX_PIN                  P1_09
  #define Y_SERIAL_RX_PIN                  P1_09

  #define Z_SERIAL_TX_PIN                  P1_08
  #define Z_SERIAL_RX_PIN                  P1_08

  #define E0_SERIAL_TX_PIN                 P1_04
  #define E0_SERIAL_RX_PIN                 P1_04

  #define E1_SERIAL_TX_PIN                 P1_01
  #define E1_SERIAL_RX_PIN                 P1_01

  // Reduce baud rate to improve software serial reliability
  #define TMC_BAUD_RATE                    19200
#endif

/*               _____                        _____
 *           NC | 1 2 | GND               5V | 1 2 | GND
 *        RESET | 3 4 | 1.31            1.23 | 3 4 | 1.22
 *         0.18 | 5 6   3.25            1.21 | 5 6   1.20
 *         0.16 | 7 8 | 3.26            1.19 | 7 8 | 1.18
 *         0.15 | 9 10| 0.17            0.28 | 9 10| 1.30
 *               -----                        -----
 *               EXP2                         EXP1
 */

#define EXP1_03_PIN                        P1_23
#define EXP1_04_PIN                        P1_22
#define EXP1_05_PIN                        P1_21
#define EXP1_06_PIN                        P1_20
#define EXP1_07_PIN                        P1_19
#define EXP1_08_PIN                        P1_18
#define EXP1_09_PIN                        P0_28
#define EXP1_10_PIN                        P1_30

#define EXP2_03_PIN                        -1
#define EXP2_04_PIN                        P1_31
#define EXP2_05_PIN                        P0_18
#define EXP2_06_PIN                        P3_25
#define EXP2_07_PIN                        P0_16
#define EXP2_08_PIN                        P3_26
#define EXP2_09_PIN                        P0_15
#define EXP2_10_PIN                        P0_17

//
// SD Connection
//
#if SD_CONNECTION_IS(LCD)
  #define SD_SS_PIN                  EXP2_07_PIN
#endif

/**
 *               _____                                             _____
 *           NC | · · | GND                                    5V | · · | GND
 *        RESET | · · | 1.31 (SD_DETECT)            (LCD_D7) 1.23 | · · | 1.22 (LCD_D6)
<<<<<<< HEAD
 *  (MOSI) 0.18 | · · | 3.25 (BTN_EN2)              (LCD_D5) 1.21 | · · | 1.20 (LCD_D4)
=======
 *  (MOSI) 0.18 | · ·   3.25 (BTN_EN2)              (LCD_D5) 1.21 | · ·   1.20 (LCD_D4)
>>>>>>> 082fce5e
 * (SD_SS) 0.16 | · · | 3.26 (BTN_EN1)              (LCD_RS) 1.19 | · · | 1.18 (LCD_EN)
 *   (SCK) 0.15 | · · | 0.17 (MISO)                (BTN_ENC) 0.28 | · · | 1.30 (BEEPER)
 *               -----                                             -----
 *               EXP2                                              EXP1
 */

#if ENABLED(DWIN_CREALITY_LCD)

  // RET6 DWIN ENCODER LCD
  #define BTN_ENC                          P1_20
  #define BTN_EN1                          P1_23
  #define BTN_EN2                          P1_22

  #ifndef BEEPER_PIN
    #define BEEPER_PIN                     P1_21
    #undef SPEAKER
  #endif

#elif HAS_WIRED_LCD && !HAS_BTT_EXP_MOT

  #if ENABLED(ANET_FULL_GRAPHICS_LCD_ALT_WIRING)
    #error "CAUTION! ANET_FULL_GRAPHICS_LCD_ALT_WIRING requires wiring modifications. See 'pins_BTT_SKR_V1_4.h' for details. Comment out this line to continue."

    /**
     * 1. Cut the tab off the LCD connector so it can be plugged into the "EXP1" connector the other way.
     * 2. Swap the LCD's +5V (Pin2) and GND (Pin1) wires. (This is the critical part!)
     *
     * !!! If you are unsure, ask for help! Your motherboard may be damaged in some circumstances !!!
     *
     * The ANET_FULL_GRAPHICS_LCD_ALT_WIRING connector plug:
     *
     *                BEFORE                     AFTER
     *                _____                      _____
     *           GND | 1 2 | 5V              5V | 1 2 | GND
     *            CS | 3 4 | BTN_EN2         CS | 3 4 | BTN_EN2
     *           SID | 5 6   BTN_EN1        SID | 5 6   BTN_EN1
     *          open | 7 8 | BTN_ENC       open | 7 8 | BTN_ENC
     *           CLK | 9 10| Beeper         CLK | 9 10| Beeper
     *                -----                      -----
     *                 LCD                        LCD
     */

    #define LCD_PINS_RS              EXP1_07_PIN

    #define BTN_EN1                  EXP1_05_PIN
    #define BTN_EN2                  EXP1_04_PIN
    #define BTN_ENC                  EXP1_10_PIN

    #define LCD_PINS_ENABLE          EXP1_08_PIN
    #define LCD_PINS_D4              EXP1_06_PIN
    #define BEEPER_PIN               EXP1_03_PIN

  #elif ENABLED(ANET_FULL_GRAPHICS_LCD)
    #error "CAUTION! ANET_FULL_GRAPHICS_LCD requires wiring modifications. See 'pins_BTT_SKR_V1_4.h' for details. Comment out this line to continue."

   /**
    * 1. Cut the tab off the LCD connector so it can be plugged into the "EXP1" connector the other way.
    * 2. Swap the LCD's +5V (Pin2) and GND (Pin1) wires. (This is the critical part!)
    * 3. Rewire the CLK Signal (LCD Pin9) to LCD Pin7. (LCD Pin9 remains open because this pin is open drain.)
    * 4. A wire is needed to connect the Reset switch at J3 (LCD Pin7) to EXP2 (Pin3) on the board.
    *
    * !!! If you are unsure, ask for help! Your motherboard may be damaged in some circumstances !!!
    *
    * The ANET_FULL_GRAPHICS_LCD connector plug:
    *
    *                BEFORE                     AFTER
    *                _____                      _____
    *           GND | 1 2 | 5V              5V | 1 2 | GND
    *            CS | 3 4 | BTN_EN2         CS | 3 4 | BTN_EN2
    *           SID | 5 6   BTN_EN1        SID | 5 6   BTN_EN1
    *          open | 7 8 | BTN_ENC        CLK | 7 8 | BTN_ENC
    *           CLK | 9 10| Beeper        open | 9 10| Beeper
    *                -----                      -----
    *                 LCD                        LCD
    */

    #define LCD_PINS_RS              EXP1_03_PIN

    #define BTN_EN1                  EXP1_06_PIN
    #define BTN_EN2                  EXP1_04_PIN
    #define BTN_ENC                  EXP1_08_PIN

    #define LCD_PINS_ENABLE          EXP1_05_PIN
    #define LCD_PINS_D4              EXP1_07_PIN

    #define BEEPER_PIN               EXP1_10_PIN

  #elif ENABLED(CR10_STOCKDISPLAY)
    #define BTN_ENC                  EXP1_09_PIN  // (58) open-drain
    #define LCD_PINS_RS              EXP1_04_PIN

    #define BTN_EN1                  EXP1_08_PIN
    #define BTN_EN2                  EXP1_06_PIN

    #define LCD_PINS_ENABLE          EXP1_03_PIN
    #define LCD_PINS_D4              EXP1_05_PIN

  #elif ENABLED(ENDER2_STOCKDISPLAY)

    /** Creality Ender-2 display pinout
     *                   _____
     *               5V | 1 2 | GND
     *      (MOSI) 1.23 | 3 4 | 1.22 (LCD_RS)
     *    (LCD_A0) 1.21 | 5 6   1.20 (BTN_EN2)
     *       RESET 1.19 | 7 8 | 1.18 (BTN_EN1)
     *   (BTN_ENC) 0.28 | 9 10| 1.30  (SCK)
     *                   -----
     *                    EXP1
     */

    #define BTN_EN1                  EXP1_08_PIN
    #define BTN_EN2                  EXP1_06_PIN
    #define BTN_ENC                  EXP1_09_PIN

    #define DOGLCD_CS                EXP1_04_PIN
    #define DOGLCD_A0                EXP1_05_PIN
    #define DOGLCD_SCK               EXP1_10_PIN
    #define DOGLCD_MOSI              EXP1_03_PIN
    #define FORCE_SOFT_SPI
    #define LCD_BACKLIGHT_PIN              -1

  #elif HAS_SPI_TFT                               // Config for Classic UI (emulated DOGM) and Color UI
    #define TFT_CS_PIN               EXP1_04_PIN
    #define TFT_A0_PIN               EXP1_03_PIN
    #define TFT_DC_PIN               EXP1_03_PIN
    #define TFT_MISO_PIN             EXP2_10_PIN
    #define TFT_BACKLIGHT_PIN        EXP1_08_PIN
    #define TFT_RESET_PIN            EXP1_07_PIN

    #define LCD_USE_DMA_SPI

    #define TOUCH_INT_PIN            EXP1_05_PIN
    #define TOUCH_CS_PIN             EXP1_06_PIN
    #define TOUCH_BUTTONS_HW_SPI
    #define TOUCH_BUTTONS_HW_SPI_DEVICE        1

<<<<<<< HEAD
    #ifndef GRAPHICAL_TFT_UPSCALE
      #define GRAPHICAL_TFT_UPSCALE            3
    #endif
    // SPI 1
    #define SCK_PIN                        P0_15
    #define MISO_PIN                       P0_17
    #define MOSI_PIN                       P0_18
=======
    // SPI 1
    #define SD_SCK_PIN               EXP2_09_PIN
    #define SD_MISO_PIN              EXP2_10_PIN
    #define SD_MOSI_PIN              EXP2_05_PIN
>>>>>>> 082fce5e

    // Disable any LCD related PINs config
    #define LCD_PINS_ENABLE                -1
    #define LCD_PINS_RS                    -1

<<<<<<< HEAD
    // XPT2046 Touch Screen calibration
    #if ENABLED(TFT_CLASSIC_UI)
      #ifndef XPT2046_X_CALIBRATION
        #define XPT2046_X_CALIBRATION     -11245
      #endif
      #ifndef XPT2046_Y_CALIBRATION
        #define XPT2046_Y_CALIBRATION       8629
      #endif
      #ifndef XPT2046_X_OFFSET
        #define XPT2046_X_OFFSET             685
      #endif
      #ifndef XPT2046_Y_OFFSET
        #define XPT2046_Y_OFFSET            -285
      #endif
    #elif ENABLED(TFT_480x320_SPI)
      #ifndef XPT2046_X_CALIBRATION
        #define XPT2046_X_CALIBRATION     -17232
      #endif
      #ifndef XPT2046_Y_CALIBRATION
        #define XPT2046_Y_CALIBRATION      11196
      #endif
      #ifndef XPT2046_X_OFFSET
        #define XPT2046_X_OFFSET            1047
      #endif
      #ifndef XPT2046_Y_OFFSET
        #define XPT2046_Y_OFFSET            -358
      #endif

      #define TFT_BUFFER_SIZE               2400
    #endif
=======
    #define TFT_BUFFER_SIZE                 2400
>>>>>>> 082fce5e

  #elif IS_TFTGLCD_PANEL

    #if ENABLED(TFTGLCD_PANEL_SPI)
      #define TFTGLCD_CS             EXP2_08_PIN
    #endif

    #define SD_DETECT_PIN            EXP2_04_PIN

  #else

    #define BTN_ENC                  EXP1_09_PIN  // (58) open-drain
    #define LCD_PINS_RS              EXP1_07_PIN

    #define BTN_EN1                  EXP2_08_PIN  // (31) J3-2 & AUX-4
    #define BTN_EN2                  EXP2_06_PIN  // (33) J3-4 & AUX-4

    #define LCD_PINS_ENABLE          EXP1_08_PIN
    #define LCD_PINS_D4              EXP1_06_PIN

    #define LCD_SDSS                 EXP2_07_PIN  // (16) J3-7 & AUX-4

    #if SD_CONNECTION_IS(LCD)
      #define SD_DETECT_PIN          EXP2_04_PIN  // (49) (NOT 5V tolerant)
    #endif

    #if ENABLED(FYSETC_MINI_12864)
      #define DOGLCD_CS              EXP1_08_PIN
      #define DOGLCD_A0              EXP1_07_PIN
      #define DOGLCD_SCK             EXP2_09_PIN
      #define DOGLCD_MOSI            EXP2_05_PIN

      #define LCD_BACKLIGHT_PIN            -1

      #define FORCE_SOFT_SPI                      // Use this if default of hardware SPI causes display problems
                                                  //   results in LCD soft SPI mode 3, SD soft SPI mode 0

      #define LCD_RESET_PIN          EXP1_06_PIN  // Must be high or open for LCD to operate normally.

      #if EITHER(FYSETC_MINI_12864_1_2, FYSETC_MINI_12864_2_0)
        #ifndef RGB_LED_R_PIN
          #define RGB_LED_R_PIN      EXP1_05_PIN
        #endif
        #ifndef RGB_LED_G_PIN
          #define RGB_LED_G_PIN      EXP1_04_PIN
        #endif
        #ifndef RGB_LED_B_PIN
          #define RGB_LED_B_PIN      EXP1_03_PIN
        #endif
      #elif ENABLED(FYSETC_MINI_12864_2_1)
        #define NEOPIXEL_PIN         EXP1_05_PIN
      #endif

    #else                                         // !FYSETC_MINI_12864

      #if ENABLED(MKS_MINI_12864)
        #define DOGLCD_CS            EXP1_05_PIN
        #define DOGLCD_A0            EXP1_04_PIN
        #define DOGLCD_SCK           EXP2_09_PIN
        #define DOGLCD_MOSI          EXP2_05_PIN
        #define FORCE_SOFT_SPI
      #endif

      #if IS_ULTIPANEL
        #define LCD_PINS_D5          EXP1_05_PIN
        #define LCD_PINS_D6          EXP1_04_PIN
        #define LCD_PINS_D7          EXP1_03_PIN

        #if ENABLED(REPRAP_DISCOUNT_FULL_GRAPHIC_SMART_CONTROLLER)
          #define BTN_ENC_EN         EXP1_03_PIN  // Detect the presence of the encoder
        #endif

      #endif

    #endif // !FYSETC_MINI_12864

  #endif // HAS_MARLINUI_U8GLIB

#endif // HAS_WIRED_LCD

#if HAS_ADC_BUTTONS
  #error "ADC BUTTONS do not work unmodifed on SKR 1.4, The ADC ports cannot take more than 3.3v."
#endif

//
// NeoPixel LED
//
#ifndef NEOPIXEL_PIN
  #define NEOPIXEL_PIN                     P1_24
#endif

/**
 * Special pins
 *   P1_30  (37) (NOT 5V tolerant)
 *   P1_31  (49) (NOT 5V tolerant)
 *   P0_27  (57) (Open collector)
 *   P0_28  (58) (Open collector)
 */

//
// Include common SKR pins
//
#include "pins_BTT_SKR_common.h"<|MERGE_RESOLUTION|>--- conflicted
+++ resolved
@@ -274,11 +274,7 @@
  *               _____                                             _____
  *           NC | · · | GND                                    5V | · · | GND
  *        RESET | · · | 1.31 (SD_DETECT)            (LCD_D7) 1.23 | · · | 1.22 (LCD_D6)
-<<<<<<< HEAD
- *  (MOSI) 0.18 | · · | 3.25 (BTN_EN2)              (LCD_D5) 1.21 | · · | 1.20 (LCD_D4)
-=======
  *  (MOSI) 0.18 | · ·   3.25 (BTN_EN2)              (LCD_D5) 1.21 | · ·   1.20 (LCD_D4)
->>>>>>> 082fce5e
  * (SD_SS) 0.16 | · · | 3.26 (BTN_EN1)              (LCD_RS) 1.19 | · · | 1.18 (LCD_EN)
  *   (SCK) 0.15 | · · | 0.17 (MISO)                (BTN_ENC) 0.28 | · · | 1.30 (BEEPER)
  *               -----                                             -----
@@ -415,59 +411,16 @@
     #define TOUCH_BUTTONS_HW_SPI
     #define TOUCH_BUTTONS_HW_SPI_DEVICE        1
 
-<<<<<<< HEAD
-    #ifndef GRAPHICAL_TFT_UPSCALE
-      #define GRAPHICAL_TFT_UPSCALE            3
-    #endif
-    // SPI 1
-    #define SCK_PIN                        P0_15
-    #define MISO_PIN                       P0_17
-    #define MOSI_PIN                       P0_18
-=======
     // SPI 1
     #define SD_SCK_PIN               EXP2_09_PIN
     #define SD_MISO_PIN              EXP2_10_PIN
     #define SD_MOSI_PIN              EXP2_05_PIN
->>>>>>> 082fce5e
 
     // Disable any LCD related PINs config
     #define LCD_PINS_ENABLE                -1
     #define LCD_PINS_RS                    -1
 
-<<<<<<< HEAD
-    // XPT2046 Touch Screen calibration
-    #if ENABLED(TFT_CLASSIC_UI)
-      #ifndef XPT2046_X_CALIBRATION
-        #define XPT2046_X_CALIBRATION     -11245
-      #endif
-      #ifndef XPT2046_Y_CALIBRATION
-        #define XPT2046_Y_CALIBRATION       8629
-      #endif
-      #ifndef XPT2046_X_OFFSET
-        #define XPT2046_X_OFFSET             685
-      #endif
-      #ifndef XPT2046_Y_OFFSET
-        #define XPT2046_Y_OFFSET            -285
-      #endif
-    #elif ENABLED(TFT_480x320_SPI)
-      #ifndef XPT2046_X_CALIBRATION
-        #define XPT2046_X_CALIBRATION     -17232
-      #endif
-      #ifndef XPT2046_Y_CALIBRATION
-        #define XPT2046_Y_CALIBRATION      11196
-      #endif
-      #ifndef XPT2046_X_OFFSET
-        #define XPT2046_X_OFFSET            1047
-      #endif
-      #ifndef XPT2046_Y_OFFSET
-        #define XPT2046_Y_OFFSET            -358
-      #endif
-
-      #define TFT_BUFFER_SIZE               2400
-    #endif
-=======
     #define TFT_BUFFER_SIZE                 2400
->>>>>>> 082fce5e
 
   #elif IS_TFTGLCD_PANEL
 
