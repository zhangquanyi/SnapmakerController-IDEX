--- conflicted
+++ resolved
@@ -272,60 +272,16 @@
 
 #endif
 
-<<<<<<< HEAD
-#if ENABLED(SPI_GRAPHICAL_TFT)
-  // Emulated DOGM SPI
-  #ifndef GRAPHICAL_TFT_UPSCALE
-    #define GRAPHICAL_TFT_UPSCALE              3
-  #endif
-  #ifndef TFT_PIXEL_OFFSET_Y
-    #define TFT_PIXEL_OFFSET_Y                32
-  #endif
-
-=======
 #if HAS_SPI_GRAPHICAL_TFT
   // Emulated DOGM SPI
   #define LCD_PINS_ENABLE                   PD13
   #define LCD_PINS_RS                       PC6
->>>>>>> 082fce5e
   #define BTN_ENC                           PE13
   #define BTN_EN1                           PE8
   #define BTN_EN2                           PE11
 #elif ENABLED(TFT_480x320_SPI)
   #define TFT_DRIVER                      ST7796
   #define TFT_BUFFER_SIZE                  14400
-<<<<<<< HEAD
-#endif
-
-// XPT2046 Touch Screen calibration
-#if EITHER(HAS_TFT_LVGL_UI, TFT_480x320_SPI)
-  #ifndef XPT2046_X_CALIBRATION
-    #define XPT2046_X_CALIBRATION         -17253
-  #endif
-  #ifndef XPT2046_Y_CALIBRATION
-    #define XPT2046_Y_CALIBRATION          11579
-  #endif
-  #ifndef XPT2046_X_OFFSET
-    #define XPT2046_X_OFFSET                 514
-  #endif
-  #ifndef XPT2046_Y_OFFSET
-    #define XPT2046_Y_OFFSET                 -24
-  #endif
-#elif ENABLED(SPI_GRAPHICAL_TFT)
-  #ifndef XPT2046_X_CALIBRATION
-    #define XPT2046_X_CALIBRATION         -11386
-  #endif
-  #ifndef XPT2046_Y_CALIBRATION
-    #define XPT2046_Y_CALIBRATION           8684
-  #endif
-  #ifndef XPT2046_X_OFFSET
-    #define XPT2046_X_OFFSET                 339
-  #endif
-  #ifndef XPT2046_Y_OFFSET
-    #define XPT2046_Y_OFFSET                 -18
-  #endif
-=======
->>>>>>> 082fce5e
 #endif
 
 #if HAS_WIRED_LCD && !HAS_SPI_TFT
