/**
 * Marlin 3D Printer Firmware
 * Copyright (c) 2020 MarlinFirmware [https://github.com/MarlinFirmware/Marlin]
 *
 * Based on Sprinter and grbl.
 * Copyright (c) 2011 Camiel Gubbels / Erik van der Zalm
 *
 * This program is free software: you can redistribute it and/or modify
 * it under the terms of the GNU General Public License as published by
 * the Free Software Foundation, either version 3 of the License, or
 * (at your option) any later version.
 *
 * This program is distributed in the hope that it will be useful,
 * but WITHOUT ANY WARRANTY; without even the implied warranty of
 * MERCHANTABILITY or FITNESS FOR A PARTICULAR PURPOSE.  See the
 * GNU General Public License for more details.
 *
 * You should have received a copy of the GNU General Public License
 * along with this program.  If not, see <https://www.gnu.org/licenses/>.
 *
 */
#pragma once

/**
 * File: pins/pins.h
 *
 * Include pins definitions
 *
 * Pins numbering schemes:
 *
 *  - Digital I/O pin number if used by READ/WRITE macros. (e.g., X_STEP_DIR)
 *    The FastIO headers map digital pins to their ports and functions.
 *
 *  - Analog Input number if used by analogRead or DAC. (e.g., TEMP_n_PIN)
 *    These numbers are the same in any pin mapping.
 */

#if HAS_EXTENDABLE_MMU
  #define MAX_EXTRUDERS 15
#else
  #define MAX_EXTRUDERS 8
#endif
#define MAX_E_STEPPERS 8

#if   MB(RAMPS_13_EFB, RAMPS_14_EFB, RAMPS_PLUS_EFB, RAMPS_14_RE_ARM_EFB, RAMPS_SMART_EFB, RAMPS_DUO_EFB, RAMPS4DUE_EFB)
  #define IS_RAMPS_EFB
#elif MB(RAMPS_13_EEB, RAMPS_14_EEB, RAMPS_PLUS_EEB, RAMPS_14_RE_ARM_EEB, RAMPS_SMART_EEB, RAMPS_DUO_EEB, RAMPS4DUE_EEB)
  #define IS_RAMPS_EEB
#elif MB(RAMPS_13_EFF, RAMPS_14_EFF, RAMPS_PLUS_EFF, RAMPS_14_RE_ARM_EFF, RAMPS_SMART_EFF, RAMPS_DUO_EFF, RAMPS4DUE_EFF)
  #define IS_RAMPS_EFF
#elif MB(RAMPS_13_EEF, RAMPS_14_EEF, RAMPS_PLUS_EEF, RAMPS_14_RE_ARM_EEF, RAMPS_SMART_EEF, RAMPS_DUO_EEF, RAMPS4DUE_EEF)
  #define IS_RAMPS_EEF
#elif MB(RAMPS_13_SF,  RAMPS_14_SF,  RAMPS_PLUS_SF,  RAMPS_14_RE_ARM_SF,  RAMPS_SMART_SF,  RAMPS_DUO_SF,  RAMPS4DUE_SF)
  #define IS_RAMPS_SF
#endif

#if !(BOTH(IS_ULTRA_LCD, IS_NEWPANEL) && ANY(PANEL_ONE, VIKI2, miniVIKI, MINIPANEL, REPRAPWORLD_KEYPAD))
  #define HAS_FREE_AUX2_PINS 1
#endif

// Test the target within the included pins file
#ifdef __MARLIN_DEPS__
  #define NOT_TARGET(V...) 0
#else
  #define NOT_TARGET(V...) NONE(V)
#endif

//
// RAMPS 1.3 / 1.4 - ATmega1280, ATmega2560
//

#if MB(RAMPS_OLD)
  #include "ramps/pins_RAMPS_OLD.h"             // ATmega2560, ATmega1280                 env:mega2560 env:mega1280
#elif MB(RAMPS_13_EFB, RAMPS_13_EEB, RAMPS_13_EFF, RAMPS_13_EEF, RAMPS_13_SF)
  #include "ramps/pins_RAMPS_13.h"              // ATmega2560, ATmega1280                 env:mega2560 env:mega1280
#elif MB(RAMPS_14_EFB, RAMPS_14_EEB, RAMPS_14_EFF, RAMPS_14_EEF, RAMPS_14_SF)
  #include "ramps/pins_RAMPS.h"                 // ATmega2560, ATmega1280                 env:mega2560 env:mega1280
#elif MB(RAMPS_PLUS_EFB, RAMPS_PLUS_EEB, RAMPS_PLUS_EFF, RAMPS_PLUS_EEF, RAMPS_PLUS_SF)
  #include "ramps/pins_RAMPS_PLUS.h"            // ATmega2560, ATmega1280                 env:mega2560 env:mega1280

//
// RAMPS Derivatives - ATmega1280, ATmega2560
//

#elif MB(3DRAG)
  #include "ramps/pins_3DRAG.h"                 // ATmega2560, ATmega1280                 env:mega2560 env:mega1280
#elif MB(K8200)
  #include "ramps/pins_K8200.h"                 // ATmega2560, ATmega1280                 env:mega2560 env:mega1280
#elif MB(K8400)
  #include "ramps/pins_K8400.h"                 // ATmega2560, ATmega1280                 env:mega2560 env:mega1280
#elif MB(K8600)
  #include "ramps/pins_K8600.h"                 // ATmega2560, ATmega1280                 env:mega2560 env:mega1280
#elif MB(K8800)
  #include "ramps/pins_K8800.h"                 // ATmega2560, ATmega1280                 env:mega2560 env:mega1280
#elif MB(BAM_DICE)
  #include "ramps/pins_RAMPS.h"                 // ATmega2560, ATmega1280                 env:mega2560 env:mega1280
#elif MB(BAM_DICE_DUE)
  #include "ramps/pins_BAM_DICE_DUE.h"          // ATmega2560, ATmega1280                 env:mega2560 env:mega1280
#elif MB(MKS_BASE)
  #include "ramps/pins_MKS_BASE_10.h"           // ATmega2560                             env:mega2560
#elif MB(MKS_BASE_14)
  #include "ramps/pins_MKS_BASE_14.h"           // ATmega2560                             env:mega2560
#elif MB(MKS_BASE_15)
  #include "ramps/pins_MKS_BASE_15.h"           // ATmega2560                             env:mega2560
#elif MB(MKS_BASE_16)
  #include "ramps/pins_MKS_BASE_16.h"           // ATmega2560                             env:mega2560
#elif MB(MKS_BASE_HEROIC)
  #include "ramps/pins_MKS_BASE_HEROIC.h"       // ATmega2560                             env:mega2560
#elif MB(MKS_GEN_13)
  #include "ramps/pins_MKS_GEN_13.h"            // ATmega2560, ATmega1280                 env:mega2560 env:mega1280
#elif MB(MKS_GEN_L)
  #include "ramps/pins_MKS_GEN_L.h"             // ATmega2560, ATmega1280                 env:mega2560 env:mega1280
#elif MB(KFB_2)
  #include "ramps/pins_BIQU_KFB_2.h"            // ATmega2560                             env:mega2560
#elif MB(ZRIB_V20)
  #include "ramps/pins_ZRIB_V20.h"              // ATmega2560, ATmega1280                 env:mega2560 env:mega1280
#elif MB(ZRIB_V52)
  #include "ramps/pins_ZRIB_V52.h"              // ATmega2560, ATmega1280                 env:mega2560 env:mega1280
#elif MB(FELIX2)
  #include "ramps/pins_FELIX2.h"                // ATmega2560, ATmega1280                 env:mega2560 env:mega1280
#elif MB(RIGIDBOARD)
  #include "ramps/pins_RIGIDBOARD.h"            // ATmega2560, ATmega1280                 env:mega2560 env:mega1280
#elif MB(RIGIDBOARD_V2)
  #include "ramps/pins_RIGIDBOARD_V2.h"         // ATmega2560, ATmega1280                 env:mega2560 env:mega1280
#elif MB(SAINSMART_2IN1)
  #include "ramps/pins_SAINSMART_2IN1.h"        // ATmega2560, ATmega1280                 env:mega2560 env:mega1280
#elif MB(ULTIMAKER)
  #include "ramps/pins_ULTIMAKER.h"             // ATmega2560, ATmega1280                 env:mega2560 env:mega1280
#elif MB(ULTIMAKER_OLD)
  #include "ramps/pins_ULTIMAKER_OLD.h"         // ATmega2560, ATmega1280                 env:mega2560 env:mega1280
#elif MB(AZTEEG_X3)
  #include "ramps/pins_AZTEEG_X3.h"             // ATmega2560                             env:mega2560
#elif MB(AZTEEG_X3_PRO)
  #include "ramps/pins_AZTEEG_X3_PRO.h"         // ATmega2560                             env:mega2560
#elif MB(ULTIMAIN_2)
  #include "ramps/pins_ULTIMAIN_2.h"            // ATmega2560                             env:mega2560ext
#elif MB(FORMBOT_RAPTOR)
  #include "ramps/pins_FORMBOT_RAPTOR.h"        // ATmega2560                             env:mega2560
#elif MB(FORMBOT_RAPTOR2)
  #include "ramps/pins_FORMBOT_RAPTOR2.h"       // ATmega2560                             env:mega2560
#elif MB(FORMBOT_TREX2PLUS)
  #include "ramps/pins_FORMBOT_TREX2PLUS.h"     // ATmega2560                             env:mega2560
#elif MB(FORMBOT_TREX3)
  #include "ramps/pins_FORMBOT_TREX3.h"         // ATmega2560                             env:mega2560
#elif MB(RUMBA)
  #include "ramps/pins_RUMBA.h"                 // ATmega2560                             env:mega2560
#elif MB(RUMBA_RAISE3D)
  #include "ramps/pins_RUMBA_RAISE3D.h"         // ATmega2560                             env:mega2560
#elif MB(RL200)
  #include "ramps/pins_RL200.h"                 // ATmega2560                             env:mega2560
#elif MB(BQ_ZUM_MEGA_3D)
  #include "ramps/pins_BQ_ZUM_MEGA_3D.h"        // ATmega2560                             env:mega2560ext
#elif MB(MAKEBOARD_MINI)
  #include "ramps/pins_MAKEBOARD_MINI.h"        // ATmega2560                             env:mega2560
#elif MB(TRIGORILLA_13)
  #include "ramps/pins_TRIGORILLA_13.h"         // ATmega2560                             env:mega2560
#elif MB(TRIGORILLA_14, TRIGORILLA_14_11)
  #include "ramps/pins_TRIGORILLA_14.h"         // ATmega2560                             env:mega2560
#elif MB(RAMPS_ENDER_4)
  #include "ramps/pins_RAMPS_ENDER_4.h"         // ATmega2560                             env:mega2560
#elif MB(RAMPS_CREALITY)
  #include "ramps/pins_RAMPS_CREALITY.h"        // ATmega2560                             env:mega2560
#elif MB(DAGOMA_F5)
  #include "ramps/pins_DAGOMA_F5.h"             // ATmega2560                             env:mega2560
#elif MB(FYSETC_F6_13)
  #include "ramps/pins_FYSETC_F6_13.h"          // ATmega2560                             env:FYSETC_F6
#elif MB(FYSETC_F6_14)
  #include "ramps/pins_FYSETC_F6_14.h"          // ATmega2560                             env:FYSETC_F6
#elif MB(DUPLICATOR_I3_PLUS)
  #include "ramps/pins_DUPLICATOR_I3_PLUS.h"    // ATmega2560                             env:mega2560
#elif MB(VORON)
  #include "ramps/pins_VORON.h"                 // ATmega2560                             env:mega2560
#elif MB(TRONXY_V3_1_0)
  #include "ramps/pins_TRONXY_V3_1_0.h"         // ATmega2560                             env:mega2560
#elif MB(Z_BOLT_X_SERIES)
  #include "ramps/pins_Z_BOLT_X_SERIES.h"       // ATmega2560                             env:mega2560
#elif MB(TT_OSCAR)
  #include "ramps/pins_TT_OSCAR.h"              // ATmega2560                             env:mega2560
#elif MB(TANGO)
  #include "ramps/pins_TANGO.h"                 // ATmega2560                             env:mega2560
#elif MB(MKS_GEN_L_V2)
  #include "ramps/pins_MKS_GEN_L_V2.h"          // ATmega2560                             env:mega2560
#elif MB(COPYMASTER_3D)
  #include "ramps/pins_COPYMASTER_3D.h"         // ATmega2560                             env:mega2560
#elif MB(ORTUR_4)
  #include "ramps/pins_ORTUR_4.h"               // ATmega2560                             env:mega2560
#elif MB(TENLOG_D3_HERO)
  #include "ramps/pins_TENLOG_D3_HERO.h"        // ATmega2560                             env:mega2560
#elif MB(MKS_GEN_L_V21)
  #include "ramps/pins_MKS_GEN_L_V21.h"         // ATmega2560                             env:mega2560
#elif MB(RAMPS_S_12_EEFB, RAMPS_S_12_EEEB, RAMPS_S_12_EFFB)
  #include "ramps/pins_RAMPS_S_12.h"            // ATmega2560                             env:mega2560
#elif MB(LONGER3D_LK1_PRO, LONGER3D_LKx_PRO)
  #include "ramps/pins_LONGER3D_LKx_PRO.h"      // ATmega2560                             env:mega2560

//
// RAMBo and derivatives
//

#elif MB(RAMBO)
  #include "rambo/pins_RAMBO.h"                 // ATmega2560                             env:rambo
#elif MB(MINIRAMBO, MINIRAMBO_10A)
  #include "rambo/pins_MINIRAMBO.h"             // ATmega2560                             env:rambo
#elif MB(EINSY_RAMBO)
  #include "rambo/pins_EINSY_RAMBO.h"           // ATmega2560                             env:rambo
#elif MB(EINSY_RETRO)
  #include "rambo/pins_EINSY_RETRO.h"           // ATmega2560                             env:rambo
#elif MB(SCOOVO_X9H)
  #include "rambo/pins_SCOOVO_X9H.h"            // ATmega2560                             env:rambo
#elif MB(RAMBO_THINKERV2)
  #include "rambo/pins_RAMBO_THINKERV2.h"       // ATmega2560                             env:rambo

//
// Other ATmega1280, ATmega2560
//

#elif MB(CNCONTROLS_11)
  #include "mega/pins_CNCONTROLS_11.h"          // ATmega2560, ATmega1280                 env:mega2560 env:mega1280
#elif MB(CNCONTROLS_12)
  #include "mega/pins_CNCONTROLS_12.h"          // ATmega2560, ATmega1280                 env:mega2560 env:mega1280
#elif MB(CNCONTROLS_15)
  #include "mega/pins_CNCONTROLS_15.h"          // ATmega2560, ATmega1280                 env:mega2560 env:mega1280
#elif MB(MIGHTYBOARD_REVE)
<<<<<<< HEAD
  #include "mega/pins_MIGHTYBOARD_REVE.h"       // ATmega1280, ATmega2560                 env:mega1280 env:mega2560ext
=======
  #include "mega/pins_MIGHTYBOARD_REVE.h"       // ATmega2560, ATmega1280                 env:mega2560ext env:mega1280
>>>>>>> 082fce5e
#elif MB(CHEAPTRONIC)
  #include "mega/pins_CHEAPTRONIC.h"            // ATmega2560                             env:mega2560
#elif MB(CHEAPTRONIC_V2)
  #include "mega/pins_CHEAPTRONICv2.h"          // ATmega2560                             env:mega2560
#elif MB(MEGATRONICS)
  #include "mega/pins_MEGATRONICS.h"            // ATmega2560                             env:mega2560
#elif MB(MEGATRONICS_2)
  #include "mega/pins_MEGATRONICS_2.h"          // ATmega2560                             env:mega2560
#elif MB(MEGATRONICS_3, MEGATRONICS_31, MEGATRONICS_32)
  #include "mega/pins_MEGATRONICS_3.h"          // ATmega2560                             env:mega2560
#elif MB(ELEFU_3)
  #include "mega/pins_ELEFU_3.h"                // ATmega2560                             env:mega2560
#elif MB(LEAPFROG)
  #include "mega/pins_LEAPFROG.h"               // ATmega2560, ATmega1280                 env:mega2560 env:mega1280
#elif MB(MEGACONTROLLER)
  #include "mega/pins_MEGACONTROLLER.h"         // ATmega2560                             env:mega2560
#elif MB(GT2560_REV_A)
  #include "mega/pins_GT2560_REV_A.h"           // ATmega2560, ATmega1280                 env:mega2560 env:mega1280
#elif MB(GT2560_REV_A_PLUS)
  #include "mega/pins_GT2560_REV_A_PLUS.h"      // ATmega2560, ATmega1280                 env:mega2560 env:mega1280
#elif MB(GT2560_V3)
  #include "mega/pins_GT2560_V3.h"              // ATmega2560                             env:mega2560
#elif MB(GT2560_REV_B)
  #include "mega/pins_GT2560_REV_B.h"           // ATmega2560                             env:mega2560
#elif MB(GT2560_V4)
  #include "mega/pins_GT2560_V4.h"              // ATmega2560                             env:mega2560
#elif MB(GT2560_V3_MC2)
  #include "mega/pins_GT2560_V3_MC2.h"          // ATmega2560                             env:mega2560
#elif MB(GT2560_V3_A20)
  #include "mega/pins_GT2560_V3_A20.h"          // ATmega2560                             env:mega2560
#elif MB(EINSTART_S)
<<<<<<< HEAD
  #include "mega/pins_EINSTART-S.h"             // ATmega1280, ATmega2560                 env:mega1280 env:mega2560ext
=======
  #include "mega/pins_EINSTART-S.h"             // ATmega2560, ATmega1280                 env:mega2560ext env:mega1280
>>>>>>> 082fce5e
#elif MB(WANHAO_ONEPLUS)
  #include "mega/pins_WANHAO_ONEPLUS.h"         // ATmega2560                             env:mega2560
#elif MB(OVERLORD)
  #include "mega/pins_OVERLORD.h"               // ATmega2560                             env:mega2560
#elif MB(HJC2560C_REV1)
  #include "mega/pins_HJC2560C_REV2.h"          // ATmega2560                             env:mega2560
#elif MB(HJC2560C_REV2)
  #include "mega/pins_HJC2560C_REV2.h"          // ATmega2560                             env:mega2560
#elif MB(LEAPFROG_XEED2015)
  #include "mega/pins_LEAPFROG_XEED2015.h"      // ATmega2560                             env:mega2560
#elif MB(PICA)
  #include "mega/pins_PICA.h"                   // ATmega2560                             env:mega2560
#elif MB(PICA_REVB)
  #include "mega/pins_PICAOLD.h"                // ATmega2560                             env:mega2560
#elif MB(INTAMSYS40)
  #include "mega/pins_INTAMSYS40.h"             // ATmega2560                             env:mega2560

//
// ATmega1281, ATmega2561
//

#elif MB(MINITRONICS)
  #include "mega/pins_MINITRONICS.h"            // ATmega1281                             env:mega1280
#elif MB(SILVER_GATE)
  #include "mega/pins_SILVER_GATE.h"            // ATmega2561                             env:mega2560

//
// Sanguinololu and Derivatives - ATmega644P, ATmega1284P
//

#elif MB(SANGUINOLOLU_11)
  #include "sanguino/pins_SANGUINOLOLU_11.h"    // ATmega644P, ATmega1284P                env:sanguino1284p_optimized env:sanguino1284p env:sanguino644p
#elif MB(SANGUINOLOLU_12)
  #include "sanguino/pins_SANGUINOLOLU_12.h"    // ATmega644P, ATmega1284P                env:sanguino1284p_optimized env:sanguino1284p env:sanguino644p
#elif MB(MELZI)
  #include "sanguino/pins_MELZI.h"              // ATmega644P, ATmega1284P                env:sanguino1284p_optimized env:sanguino1284p env:sanguino644p
#elif MB(MELZI_V2)
  #include "sanguino/pins_MELZI_V2.h"           // ATmega644P, ATmega1284P                env:sanguino1284p_optimized env:sanguino1284p env:sanguino644p
#elif MB(MELZI_MAKR3D)
  #include "sanguino/pins_MELZI_MAKR3D.h"       // ATmega644P, ATmega1284P                env:sanguino1284p_optimized env:sanguino1284p env:sanguino644p
#elif MB(MELZI_CREALITY)
  #include "sanguino/pins_MELZI_CREALITY.h"     // ATmega1284P                            env:melzi_optiboot_optimized env:melzi_optiboot env:melzi_optimized env:melzi
#elif MB(MELZI_MALYAN)
  #include "sanguino/pins_MELZI_MALYAN.h"       // ATmega644P, ATmega1284P                env:sanguino1284p_optimized env:sanguino1284p env:sanguino644p
#elif MB(MELZI_TRONXY)
  #include "sanguino/pins_MELZI_TRONXY.h"       // ATmega644P, ATmega1284P                env:sanguino1284p_optimized env:sanguino1284p env:sanguino644p
#elif MB(STB_11)
  #include "sanguino/pins_STB_11.h"             // ATmega644P, ATmega1284P                env:sanguino1284p_optimized env:sanguino1284p env:sanguino644p
#elif MB(AZTEEG_X1)
  #include "sanguino/pins_AZTEEG_X1.h"          // ATmega644P, ATmega1284P                env:sanguino1284p_optimized env:sanguino1284p env:sanguino644p
#elif MB(ZMIB_V2)
  #include "sanguino/pins_ZMIB_V2.h"            // ATmega644P, ATmega1284P                env:sanguino1284p_optimized env:sanguino1284p env:sanguino644p

//
// Other ATmega644P, ATmega644, ATmega1284P
//

#elif MB(GEN3_MONOLITHIC)
  #include "sanguino/pins_GEN3_MONOLITHIC.h"    // ATmega644P                             env:sanguino644p
#elif MB(GEN3_PLUS)
  #include "sanguino/pins_GEN3_PLUS.h"          // ATmega644P, ATmega1284P                env:sanguino1284p_optimized env:sanguino1284p env:sanguino644p
#elif MB(GEN6)
  #include "sanguino/pins_GEN6.h"               // ATmega644P, ATmega1284P                env:sanguino1284p_optimized env:sanguino1284p env:sanguino644p
#elif MB(GEN6_DELUXE)
  #include "sanguino/pins_GEN6_DELUXE.h"        // ATmega644P, ATmega1284P                env:sanguino1284p_optimized env:sanguino1284p env:sanguino644p
#elif MB(GEN7_CUSTOM)
  #include "sanguino/pins_GEN7_CUSTOM.h"        // ATmega644P, ATmega644, ATmega1284P     env:sanguino1284p_optimized env:sanguino1284p env:sanguino644p
#elif MB(GEN7_12)
  #include "sanguino/pins_GEN7_12.h"            // ATmega644P, ATmega644, ATmega1284P     env:sanguino1284p_optimized env:sanguino1284p env:sanguino644p
#elif MB(GEN7_13)
  #include "sanguino/pins_GEN7_13.h"            // ATmega644P, ATmega644, ATmega1284P     env:sanguino1284p_optimized env:sanguino1284p env:sanguino644p
#elif MB(GEN7_14)
  #include "sanguino/pins_GEN7_14.h"            // ATmega644P, ATmega644, ATmega1284P     env:sanguino1284p_optimized env:sanguino1284p env:sanguino644p
#elif MB(OMCA_A)
  #include "sanguino/pins_OMCA_A.h"             // ATmega644                              env:sanguino644p
#elif MB(OMCA)
  #include "sanguino/pins_OMCA.h"               // ATmega644P, ATmega644                  env:sanguino644p
#elif MB(ANET_10)
  #include "sanguino/pins_ANET_10.h"            // ATmega1284P                            env:sanguino1284p env:sanguino1284p_optimized
#elif MB(SETHI)
  #include "sanguino/pins_SETHI.h"              // ATmega644P, ATmega644, ATmega1284P     env:sanguino1284p_optimized env:sanguino1284p env:sanguino644p

//
// Teensyduino - AT90USB1286, AT90USB1286P
//

#elif MB(TEENSYLU)
  #include "teensy2/pins_TEENSYLU.h"            // AT90USB1286, AT90USB1286P              env:at90usb1286_cdc
#elif MB(PRINTRBOARD)
  #include "teensy2/pins_PRINTRBOARD.h"         // AT90USB1286                            env:at90usb1286_dfu
#elif MB(PRINTRBOARD_REVF)
  #include "teensy2/pins_PRINTRBOARD_REVF.h"    // AT90USB1286                            env:at90usb1286_dfu
#elif MB(BRAINWAVE)
  #include "teensy2/pins_BRAINWAVE.h"           // AT90USB646                             env:at90usb1286_cdc
#elif MB(BRAINWAVE_PRO)
  #include "teensy2/pins_BRAINWAVE_PRO.h"       // AT90USB1286                            env:at90usb1286_cdc
#elif MB(SAV_MKI)
  #include "teensy2/pins_SAV_MKI.h"             // AT90USB1286                            env:at90usb1286_cdc
#elif MB(TEENSY2)
  #include "teensy2/pins_TEENSY2.h"             // AT90USB1286                            env:teensy20
#elif MB(5DPRINT)
  #include "teensy2/pins_5DPRINT.h"             // AT90USB1286                            env:at90usb1286_dfu

//
// LPC1768 ARM Cortex M3
//

#elif MB(RAMPS_14_RE_ARM_EFB, RAMPS_14_RE_ARM_EEB, RAMPS_14_RE_ARM_EFF, RAMPS_14_RE_ARM_EEF, RAMPS_14_RE_ARM_SF)
  #include "lpc1768/pins_RAMPS_RE_ARM.h"        // LPC1768                                env:LPC1768
#elif MB(MKS_SBASE)
  #include "lpc1768/pins_MKS_SBASE.h"           // LPC1768                                env:LPC1768
#elif MB(MKS_SGEN_L)
  #include "lpc1768/pins_MKS_SGEN_L.h"          // LPC1768                                env:LPC1768
#elif MB(AZSMZ_MINI)
  #include "lpc1768/pins_AZSMZ_MINI.h"          // LPC1768                                env:LPC1768
#elif MB(BIQU_BQ111_A4)
  #include "lpc1768/pins_BIQU_BQ111_A4.h"       // LPC1768                                env:LPC1768
#elif MB(SELENA_COMPACT)
  #include "lpc1768/pins_SELENA_COMPACT.h"      // LPC1768                                env:LPC1768
#elif MB(BIQU_B300_V1_0)
  #include "lpc1768/pins_BIQU_B300_V1.0.h"      // LPC1768                                env:LPC1768
#elif MB(GMARSH_X6_REV1)
  #include "lpc1768/pins_GMARSH_X6_REV1.h"      // LPC1768                                env:LPC1768
#elif MB(BTT_SKR_V1_1)
  #include "lpc1768/pins_BTT_SKR_V1_1.h"        // LPC1768                                env:LPC1768
#elif MB(BTT_SKR_V1_3)
  #include "lpc1768/pins_BTT_SKR_V1_3.h"        // LPC1768                                env:LPC1768
#elif MB(BTT_SKR_V1_4)
  #include "lpc1768/pins_BTT_SKR_V1_4.h"        // LPC1768                                env:LPC1768

//
// LPC1769 ARM Cortex M3
//

#elif MB(MKS_SGEN)
  #include "lpc1769/pins_MKS_SGEN.h"            // LPC1769                                env:LPC1769
#elif MB(AZTEEG_X5_GT)
  #include "lpc1769/pins_AZTEEG_X5_GT.h"        // LPC1769                                env:LPC1769
#elif MB(AZTEEG_X5_MINI)
  #include "lpc1769/pins_AZTEEG_X5_MINI.h"      // LPC1769                                env:LPC1769
#elif MB(AZTEEG_X5_MINI_WIFI)
  #include "lpc1769/pins_AZTEEG_X5_MINI_WIFI.h" // LPC1769                                env:LPC1769
#elif MB(COHESION3D_REMIX)
  #include "lpc1769/pins_COHESION3D_REMIX.h"    // LPC1769                                env:LPC1769
#elif MB(COHESION3D_MINI)
  #include "lpc1769/pins_COHESION3D_MINI.h"     // LPC1769                                env:LPC1769
#elif MB(SMOOTHIEBOARD)
  #include "lpc1769/pins_SMOOTHIEBOARD.h"       // LPC1769                                env:LPC1769
#elif MB(TH3D_EZBOARD)
  #include "lpc1769/pins_TH3D_EZBOARD.h"        // LPC1769                                env:LPC1769
#elif MB(BTT_SKR_V1_4_TURBO)
  #include "lpc1769/pins_BTT_SKR_V1_4_TURBO.h"  // LPC1769                                env:LPC1769
#elif MB(MKS_SGEN_L_V2)
  #include "lpc1769/pins_MKS_SGEN_L_V2.h"       // LPC1769                                env:LPC1769
#elif MB(BTT_SKR_E3_TURBO)
  #include "lpc1769/pins_BTT_SKR_E3_TURBO.h"    // LPC1769                                env:LPC1769
#elif MB(FLY_CDY)
  #include "lpc1769/pins_FLY_CDY.h"             // LPC1769                                env:LPC1769

//
// Due (ATSAM) boards
//

#elif MB(DUE3DOM)
  #include "sam/pins_DUE3DOM.h"                 // SAM3X8E                                env:DUE env:DUE_USB env:DUE_debug
#elif MB(DUE3DOM_MINI)
  #include "sam/pins_DUE3DOM_MINI.h"            // SAM3X8E                                env:DUE env:DUE_USB env:DUE_debug
#elif MB(RADDS)
  #include "sam/pins_RADDS.h"                   // SAM3X8E                                env:DUE env:DUE_USB env:DUE_debug
#elif MB(RURAMPS4D_11)
  #include "sam/pins_RURAMPS4D_11.h"            // SAM3X8E                                env:DUE env:DUE_USB env:DUE_debug
#elif MB(RURAMPS4D_13)
  #include "sam/pins_RURAMPS4D_13.h"            // SAM3X8E                                env:DUE env:DUE_USB env:DUE_debug
#elif MB(RAMPS_FD_V1)
  #include "sam/pins_RAMPS_FD_V1.h"             // SAM3X8E                                env:DUE env:DUE_USB env:DUE_debug
#elif MB(RAMPS_FD_V2)
  #include "sam/pins_RAMPS_FD_V2.h"             // SAM3X8E                                env:DUE env:DUE_USB env:DUE_debug
#elif MB(RAMPS_SMART_EFB, RAMPS_SMART_EEB, RAMPS_SMART_EFF, RAMPS_SMART_EEF, RAMPS_SMART_SF)
  #include "sam/pins_RAMPS_SMART.h"             // SAM3X8E                                env:DUE env:DUE_USB env:DUE_debug
#elif MB(RAMPS_DUO_EFB, RAMPS_DUO_EEB, RAMPS_DUO_EFF, RAMPS_DUO_EEF, RAMPS_DUO_SF)
  #include "sam/pins_RAMPS_DUO.h"               // SAM3X8E                                env:DUE env:DUE_USB env:DUE_debug
#elif MB(RAMPS4DUE_EFB, RAMPS4DUE_EEB, RAMPS4DUE_EFF, RAMPS4DUE_EEF, RAMPS4DUE_SF)
  #include "sam/pins_RAMPS4DUE.h"               // SAM3X8E                                env:DUE env:DUE_USB env:DUE_debug
#elif MB(ULTRATRONICS_PRO)
  #include "sam/pins_ULTRATRONICS_PRO.h"        // SAM3X8E                                env:DUE env:DUE_debug
#elif MB(ARCHIM1)
  #include "sam/pins_ARCHIM1.h"                 // SAM3X8E                                env:DUE_archim env:DUE_archim_debug
#elif MB(ARCHIM2)
  #include "sam/pins_ARCHIM2.h"                 // SAM3X8E                                env:DUE_archim env:DUE_archim_debug
#elif MB(ALLIGATOR)
  #include "sam/pins_ALLIGATOR_R2.h"            // SAM3X8E                                env:DUE env:DUE_debug
#elif MB(ADSK)
  #include "sam/pins_ADSK.h"                    // SAM3X8E                                env:DUE env:DUE_debug
#elif MB(PRINTRBOARD_G2)
  #include "sam/pins_PRINTRBOARD_G2.h"          // SAM3X8C                                env:DUE_USB
#elif MB(CNCONTROLS_15D)
  #include "sam/pins_CNCONTROLS_15D.h"          // SAM3X8E                                env:DUE env:DUE_USB
#elif MB(KRATOS32)
  #include "sam/pins_KRATOS32.h"                // SAM3X8E                                env:DUE env:DUE_USB

//
// STM32 ARM Cortex-M0
//
#elif MB(MALYAN_M200_V2)
  #include "stm32f0/pins_MALYAN_M200_V2.h"      // STM32F0                                env:STM32F070RB_malyan env:STM32F070CB_malyan
#elif MB(MALYAN_M300)
  #include "stm32f0/pins_MALYAN_M300.h"         // STM32F070                              env:malyan_M300

//
// STM32 ARM Cortex-M3
//

#elif MB(STM32F103RE)
  #include "stm32f1/pins_STM32F1R.h"            // STM32F1                                env:STM32F103RE
#elif MB(MALYAN_M200)
  #include "stm32f1/pins_MALYAN_M200.h"         // STM32F1                                env:STM32F103CB_malyan
#elif MB(STM3R_MINI)
  #include "stm32f1/pins_STM3R_MINI.h"          // STM32F1                                env:STM32F103RE
#elif MB(GTM32_PRO_VB)
  #include "stm32f1/pins_GTM32_PRO_VB.h"        // STM32F1                                env:STM32F103RE
#elif MB(GTM32_PRO_VD)
  #include "stm32f1/pins_GTM32_PRO_VD.h"        // STM32F1                                env:STM32F103RE
#elif MB(GTM32_MINI)
  #include "stm32f1/pins_GTM32_MINI.h"          // STM32F1                                env:STM32F103RE
#elif MB(GTM32_MINI_A30)
  #include "stm32f1/pins_GTM32_MINI_A30.h"      // STM32F1                                env:STM32F103RE
#elif MB(GTM32_REV_B)
  #include "stm32f1/pins_GTM32_REV_B.h"         // STM32F1                                env:STM32F103RE
#elif MB(MORPHEUS)
  #include "stm32f1/pins_MORPHEUS.h"            // STM32F1                                env:STM32F103RE
#elif MB(CHITU3D)
  #include "stm32f1/pins_CHITU3D.h"             // STM32F1                                env:STM32F103RE
#elif MB(MKS_ROBIN)
  #include "stm32f1/pins_MKS_ROBIN.h"           // STM32F1                                env:mks_robin env:mks_robin_stm32
#elif MB(MKS_ROBIN_MINI)
  #include "stm32f1/pins_MKS_ROBIN_MINI.h"      // STM32F1                                env:mks_robin_mini
#elif MB(MKS_ROBIN_NANO)
  #include "stm32f1/pins_MKS_ROBIN_NANO.h"      // STM32F1                                env:mks_robin_nano35 env:mks_robin_nano35_stm32
#elif MB(MKS_ROBIN_NANO_V2)
  #include "stm32f1/pins_MKS_ROBIN_NANO_V2.h"   // STM32F1                                env:mks_robin_nano35 env:mks_robin_nano35_stm32
#elif MB(MKS_ROBIN_LITE)
  #include "stm32f1/pins_MKS_ROBIN_LITE.h"      // STM32F1                                env:mks_robin_lite
#elif MB(MKS_ROBIN_LITE3)
  #include "stm32f1/pins_MKS_ROBIN_LITE3.h"     // STM32F1                                env:mks_robin_lite3
#elif MB(MKS_ROBIN_PRO)
  #include "stm32f1/pins_MKS_ROBIN_PRO.h"       // STM32F1                                env:mks_robin_pro
#elif MB(MKS_ROBIN_E3)
  #include "stm32f1/pins_MKS_ROBIN_E3.h"        // STM32F1                                env:mks_robin_e3
#elif MB(MKS_ROBIN_E3_V1_1)
  #include "stm32f1/pins_MKS_ROBIN_E3_V1_1.h"   // STM32F1                                env:mks_robin_e3
#elif MB(MKS_ROBIN_E3D)
  #include "stm32f1/pins_MKS_ROBIN_E3D.h"       // STM32F1                                env:mks_robin_e3
#elif MB(MKS_ROBIN_E3D_V1_1)
  #include "stm32f1/pins_MKS_ROBIN_E3D_V1_1.h"  // STM32F1                                env:mks_robin_e3
#elif MB(MKS_ROBIN_E3P)
  #include "stm32f1/pins_MKS_ROBIN_E3P.h"       // STM32F1                                env:mks_robin_e3p
#elif MB(BTT_SKR_MINI_V1_1)
  #include "stm32f1/pins_BTT_SKR_MINI_V1_1.h"   // STM32F1                                env:STM32F103RC_btt env:STM32F103RC_btt_512K env:STM32F103RC_btt_USB env:STM32F103RC_btt_512K_USB
#elif MB(BTT_SKR_MINI_E3_V1_0)
  #include "stm32f1/pins_BTT_SKR_MINI_E3_V1_0.h"  // STM32F1                              env:STM32F103RC_btt env:STM32F103RC_btt_512K env:STM32F103RC_btt_USB env:STM32F103RC_btt_512K_USB
#elif MB(BTT_SKR_MINI_E3_V1_2)
  #include "stm32f1/pins_BTT_SKR_MINI_E3_V1_2.h"  // STM32F1                              env:STM32F103RC_btt env:STM32F103RC_btt_512K env:STM32F103RC_btt_USB env:STM32F103RC_btt_512K_USB
#elif MB(BTT_SKR_MINI_E3_V2_0)
  #include "stm32f1/pins_BTT_SKR_MINI_E3_V2_0.h"  // STM32F1                              env:STM32F103RC_btt env:STM32F103RC_btt_512K env:STM32F103RC_btt_USB env:STM32F103RC_btt_512K_USB
#elif MB(BTT_SKR_MINI_MZ_V1_0)
  #include "stm32f1/pins_BTT_SKR_MINI_MZ_V1_0.h"  // STM32F1                              env:STM32F103RC_btt env:STM32F103RC_btt_512K env:STM32F103RC_btt_USB env:STM32F103RC_btt_512K_USB
#elif MB(BTT_SKR_E3_DIP)
  #include "stm32f1/pins_BTT_SKR_E3_DIP.h"      // STM32F1                                env:STM32F103RE_btt env:STM32F103RE_btt_USB env:STM32F103RC_btt env:STM32F103RC_btt_512K env:STM32F103RC_btt_USB env:STM32F103RC_btt_512K_USB
#elif MB(BTT_SKR_CR6)
  #include "stm32f1/pins_BTT_SKR_CR6.h"         // STM32F1                                env:STM32F103RE_btt env:STM32F103RE_btt_USB
#elif MB(JGAURORA_A5S_A1)
  #include "stm32f1/pins_JGAURORA_A5S_A1.h"     // STM32F1                                env:jgaurora_a5s_a1
#elif MB(FYSETC_AIO_II)
  #include "stm32f1/pins_FYSETC_AIO_II.h"       // STM32F1                                env:STM32F103RC_fysetc
#elif MB(FYSETC_CHEETAH)
  #include "stm32f1/pins_FYSETC_CHEETAH.h"      // STM32F1                                env:STM32F103RC_fysetc
#elif MB(FYSETC_CHEETAH_V12)
  #include "stm32f1/pins_FYSETC_CHEETAH_V12.h"  // STM32F1                                env:STM32F103RC_fysetc
#elif MB(LONGER3D_LK)
  #include "stm32f1/pins_LONGER3D_LK.h"         // STM32F1                                env:STM32F103VE_longer
#elif MB(CCROBOT_MEEB_3DP)
  #include "stm32f1/pins_CCROBOT_MEEB_3DP.h"    // STM32F1                                env:STM32F103RC_meeb
#elif MB(CHITU3D_V5)
  #include "stm32f1/pins_CHITU3D_V5.h"          // STM32F1                                env:chitu_f103 env:chitu_v5_gpio_init
#elif MB(CHITU3D_V6)
  #include "stm32f1/pins_CHITU3D_V6.h"          // STM32F1                                env:chitu_f103
#elif MB(CREALITY_V4)
  #include "stm32f1/pins_CREALITY_V4.h"         // STM32F1                                env:STM32F103RET6_creality
#elif MB(CREALITY_V4210)
  #include "stm32f1/pins_CREALITY_V4210.h"      // STM32F1                                env:STM32F103RET6_creality
#elif MB(CREALITY_V427)
  #include "stm32f1/pins_CREALITY_V427.h"       // STM32F1                                env:STM32F103RET6_creality
#elif MB(CREALITY_V431)
  #include "stm32f1/pins_CREALITY_V431.h"       // STM32F1                                env:STM32F103RET6_creality
#elif MB(CREALITY_V452)
  #include "stm32f1/pins_CREALITY_V452.h"       // STM32F1                                env:STM32F103RET6_creality
#elif MB(CREALITY_V453)
  #include "stm32f1/pins_CREALITY_V453.h"       // STM32F1                                env:STM32F103RET6_creality
#elif MB(TRIGORILLA_PRO)
  #include "stm32f1/pins_TRIGORILLA_PRO.h"      // STM32F1                                env:trigorilla_pro
#elif MB(FLY_MINI)
  #include "stm32f1/pins_FLY_MINI.h"            // STM32F1                                env:FLY_MINI
<<<<<<< HEAD
=======
#elif MB(FLSUN_HISPEED)
  #include "stm32f1/pins_FLSUN_HISPEED.h"       // STM32F1                                env:flsun_hispeed
#elif MB(BEAST)
  #include "stm32f1/pins_BEAST.h"               // STM32F1                                env:STM32F103RE
#elif MB(MINGDA_MPX_ARM_MINI)
  #include "stm32f1/pins_MINGDA_MPX_ARM_MINI.h" // STM32F1                                env:STM32F103RE
>>>>>>> 082fce5e

//
// ARM Cortex-M4F
//

#elif MB(TEENSY31_32)
  #include "teensy3/pins_TEENSY31_32.h"         // TEENSY31_32                            env:teensy31
#elif MB(TEENSY35_36)
  #include "teensy3/pins_TEENSY35_36.h"         // TEENSY35_36                            env:teensy35 env:teensy36

//
// STM32 ARM Cortex-M4F
//

#elif MB(ARMED)
  #include "stm32f4/pins_ARMED.h"               // STM32F4                                env:ARMED
#elif MB(RUMBA32_V1_0, RUMBA32_V1_1)
  #include "stm32f4/pins_RUMBA32_AUS3D.h"       // STM32F4                                env:rumba32
#elif MB(RUMBA32_MKS)
  #include "stm32f4/pins_RUMBA32_MKS.h"         // STM32F4                                env:rumba32
#elif MB(BLACK_STM32F407VE)
  #include "stm32f4/pins_BLACK_STM32F407VE.h"   // STM32F4                                env:STM32F407VE_black
#elif MB(STEVAL_3DP001V1)
  #include "stm32f4/pins_STEVAL_3DP001V1.h"     // STM32F4                                env:STM32F401VE_STEVAL
#elif MB(BTT_SKR_PRO_V1_1)
  #include "stm32f4/pins_BTT_SKR_PRO_V1_1.h"    // STM32F4                                env:BIGTREE_SKR_PRO env:BIGTREE_SKR_PRO_usb_flash_drive
#elif MB(BTT_SKR_PRO_V1_2)
  #include "stm32f4/pins_BTT_SKR_PRO_V1_2.h"    // STM32F4                                env:BIGTREE_SKR_PRO env:BIGTREE_SKR_PRO_usb_flash_drive
#elif MB(BTT_GTR_V1_0)
  #include "stm32f4/pins_BTT_GTR_V1_0.h"        // STM32F4                                env:BIGTREE_GTR_V1_0 env:BIGTREE_GTR_V1_0_usb_flash_drive
#elif MB(BTT_BTT002_V1_0)
  #include "stm32f4/pins_BTT_BTT002_V1_0.h"     // STM32F4                                env:BIGTREE_BTT002
#elif MB(BTT_E3_RRF)
  #include "stm32f4/pins_BTT_E3_RRF.h"          // STM32F4                                env:BIGTREE_E3_RRF
#elif MB(BTT_SKR_V2_0)
  #include "stm32f4/pins_BTT_SKR_V2_0.h"        // STM32F4                                env:BIGTREE_SKR_2
#elif MB(LERDGE_K)
  #include "stm32f4/pins_LERDGE_K.h"            // STM32F4                                env:LERDGEK env:LERDGEK_usb_flash_drive
#elif MB(LERDGE_S)
  #include "stm32f4/pins_LERDGE_S.h"            // STM32F4                                env:LERDGES env:LERDGES_usb_flash_drive
#elif MB(LERDGE_X)
  #include "stm32f4/pins_LERDGE_X.h"            // STM32F4                                env:LERDGEX env:LERDGEX_usb_flash_drive
#elif MB(VAKE403D)
  #include "stm32f4/pins_VAKE403D.h"            // STM32F4
#elif MB(FYSETC_S6)
  #include "stm32f4/pins_FYSETC_S6.h"           // STM32F4                                env:FYSETC_S6
#elif MB(FYSETC_S6_V2_0)
  #include "stm32f4/pins_FYSETC_S6_V2_0.h"      // STM32F4                                env:FYSETC_S6
#elif MB(FYSETC_SPIDER)
  #include "stm32f4/pins_FYSETC_SPIDER.h"       // STM32F4                                env:FYSETC_S6
#elif MB(FLYF407ZG)
  #include "stm32f4/pins_FLYF407ZG.h"           // STM32F4                                env:FLYF407ZG
#elif MB(MKS_ROBIN2)
  #include "stm32f4/pins_MKS_ROBIN2.h"          // STM32F4                                env:MKS_ROBIN2
#elif MB(MKS_ROBIN_PRO_V2)
  #include "stm32f4/pins_MKS_ROBIN_PRO_V2.h"    // STM32F4                                env:mks_robin_pro2
#elif MB(MKS_ROBIN_NANO_V3)
  #include "stm32f4/pins_MKS_ROBIN_NANO_V3.h"   // STM32F4                                env:mks_robin_nano_v3 env:mks_robin_nano_v3_usb_flash_drive env:mks_robin_nano_v3_usb_flash_drive_msc
#elif MB(ANET_ET4)
  #include "stm32f4/pins_ANET_ET4.h"            // STM32F4                                env:Anet_ET4_OpenBLT
#elif MB(ANET_ET4P)
  #include "stm32f4/pins_ANET_ET4P.h"           // STM32F4                                env:Anet_ET4_OpenBLT
#elif MB(FYSETC_CHEETAH_V20)
  #include "stm32f4/pins_FYSETC_CHEETAH_V20.h"  // STM32F4                                env:FYSETC_CHEETAH_V20

//
// ARM Cortex M7
//

#elif MB(REMRAM_V1)
<<<<<<< HEAD
  #include "stm32f7/pins_REMRAM_V1.h"           // STM32F7                                env:STM32F7
#elif MB(NUCLEO_F767ZI)
  #include "stm32f7/pins_NUCLEO_F767ZI.h"       // STM32F7                                env:NUCLEO_F767ZI
=======
  #include "stm32f7/pins_REMRAM_V1.h"           // STM32F7                                env:REMRAM_V1
#elif MB(NUCLEO_F767ZI)
  #include "stm32f7/pins_NUCLEO_F767ZI.h"       // STM32F7                                env:NUCLEO_F767ZI
#elif MB(BTT_SKR_SE_BX)
  #include "stm32h7/pins_BTT_SKR_SE_BX.h"       // STM32H7                                env:BTT_SKR_SE_BX
>>>>>>> 082fce5e
#elif MB(TEENSY41)
  #include "teensy4/pins_TEENSY41.h"            // Teensy-4.x                             env:teensy41
#elif MB(T41U5XBB)
  #include "teensy4/pins_T41U5XBB.h"            // Teensy-4.x                             env:teensy41

//
// Espressif ESP32
//

#elif MB(ESPRESSIF_ESP32)
  #include "esp32/pins_ESP32.h"                 // ESP32                                  env:esp32
#elif MB(MRR_ESPA)
  #include "esp32/pins_MRR_ESPA.h"              // ESP32                                  env:esp32
#elif MB(MRR_ESPE)
  #include "esp32/pins_MRR_ESPE.h"              // ESP32                                  env:esp32
#elif MB(E4D_BOX)
  #include "esp32/pins_E4D.h"                   // ESP32                                  env:esp32
#elif MB(FYSETC_E4)
  #include "esp32/pins_FYSETC_E4.h"             // ESP32                                  env:FYSETC_E4

//
// Adafruit Grand Central M4 (SAMD51 ARM Cortex-M4)
//

#elif MB(AGCM4_RAMPS_144)
  #include "samd/pins_RAMPS_144.h"              // SAMD51                                 env:SAMD51_grandcentral_m4

//
// Custom board (with custom PIO env)
//

#elif MB(CUSTOM)
  #include "pins_custom.h"                      //                                        env:custom

//
// Linux Native Debug board
//

#elif MB(LINUX_RAMPS)
  #include "linux/pins_RAMPS_LINUX.h"           // Linux                                  env:linux_native

#else

  //
  // Obsolete or unknown board
  //

  #define BOARD_MKS_13                  -1000
  #define BOARD_TRIGORILLA              -1001
  #define BOARD_RURAMPS4D               -1002
  #define BOARD_FORMBOT_TREX2           -1003
  #define BOARD_BIQU_SKR_V1_1           -1004
  #define BOARD_STM32F1R                -1005
  #define BOARD_STM32F103R              -1006
  #define BOARD_ESP32                   -1007
  #define BOARD_STEVAL                  -1008
  #define BOARD_BIGTREE_SKR_V1_1        -1009
  #define BOARD_BIGTREE_SKR_V1_3        -1010
  #define BOARD_BIGTREE_SKR_V1_4        -1011
  #define BOARD_BIGTREE_SKR_V1_4_TURBO  -1012
  #define BOARD_BIGTREE_BTT002_V1_0     -1013
  #define BOARD_BIGTREE_SKR_PRO_V1_1    -1014
  #define BOARD_BIGTREE_SKR_MINI_V1_1   -1015
  #define BOARD_BIGTREE_SKR_MINI_E3     -1016
  #define BOARD_BIGTREE_SKR_E3_DIP      -1017
  #define BOARD_RUMBA32                 -1018
  #define BOARD_RUMBA32_AUS3D           -1019
  #define BOARD_RAMPS_DAGOMA            -1020
  #define BOARD_RAMPS_LONGER3D_LK4PRO   -1021

  #if MB(MKS_13)
    #error "BOARD_MKS_13 has been renamed BOARD_MKS_GEN_13. Please update your configuration."
  #elif MB(TRIGORILLA)
    #error "BOARD_TRIGORILLA has been renamed BOARD_TRIGORILLA_13. Please update your configuration."
  #elif MB(RURAMPS4D)
    #error "BOARD_RURAMPS4D has been renamed BOARD_RURAMPS4D_11. Please update your configuration."
  #elif MB(FORMBOT_TREX2)
    #error "FORMBOT_TREX2 has been renamed BOARD_FORMBOT_TREX2PLUS. Please update your configuration."
  #elif MB(BIQU_SKR_V1_1)
    #error "BOARD_BIQU_SKR_V1_1 has been renamed BOARD_BTT_SKR_V1_1. Please update your configuration."
  #elif MB(BIGTREE_SKR_V1_1)
    #error "BOARD_BIGTREE_SKR_V1_1 has been renamed BOARD_BTT_SKR_V1_1. Please update your configuration."
  #elif MB(BIGTREE_SKR_V2_2)
    #error "BOARD_BIGTREE_SKR_V1_2 has been renamed BOARD_BTT_SKR_V1_2. Please update your configuration."
  #elif MB(BIGTREE_SKR_V1_3)
    #error "BOARD_BIGTREE_SKR_V1_3 has been renamed BOARD_BTT_SKR_V1_3. Please update your configuration."
  #elif MB(BIGTREE_SKR_V1_4)
    #error "BOARD_BIGTREE_SKR_V1_4 has been renamed BOARD_BTT_SKR_V1_4. Please update your configuration."
  #elif MB(BIGTREE_SKR_V1_4_TURBO)
    #error "BOARD_BIGTREE_SKR_V1_4_TURBO has been renamed BOARD_BTT_SKR_V1_4_TURBO. Please update your configuration."
  #elif MB(BIGTREE_BTT002_V1_0)
    #error "BOARD_BIGTREE_BTT002_V1_0 has been renamed BOARD_BTT_BTT002_V1_0. Please update your configuration."
  #elif MB(BIGTREE_SKR_PRO_V1_1)
    #error "BOARD_BIGTREE_SKR_PRO_V1_1 has been renamed BOARD_BTT_SKR_PRO_V1_1. Please update your configuration."
  #elif MB(BIGTREE_SKR_MINI_V1_1)
    #error "BOARD_BIGTREE_SKR_MINI_V1_1 has been renamed BOARD_BTT_SKR_MINI_V1_1. Please update your configuration."
  #elif MB(BIGTREE_SKR_MINI_E3)
    #error "BOARD_BIGTREE_SKR_MINI_E3 has been renamed BOARD_BTT_SKR_MINI_E3_V1_0. Please update your configuration."
  #elif MB(BIGTREE_SKR_E3_DIP)
    #error "BOARD_BIGTREE_SKR_E3_DIP has been renamed BOARD_BTT_SKR_E3_DIP. Please update your configuration."
  #elif MB(STM32F1R)
    #error "BOARD_STM32F1R has been renamed BOARD_STM32F103RE. Please update your configuration."
  #elif MB(STM32F103R)
    #error "BOARD_STM32F103R has been renamed BOARD_STM32F103RE. Please update your configuration."
  #elif MOTHERBOARD == BOARD_ESP32
    #error "BOARD_ESP32 has been renamed BOARD_ESPRESSIF_ESP32. Please update your configuration."
  #elif MB(STEVAL)
    #error "BOARD_STEVAL has been renamed BOARD_STEVAL_3DP001V1. Please update your configuration."
  #elif MB(RUMBA32)
    #error "BOARD_RUMBA32 is now BOARD_RUMBA32_MKS or BOARD_RUMBA32_V1_0. Please update your configuration."
  #elif MB(RUMBA32_AUS3D)
    #error "BOARD_RUMBA32_AUS3D is now BOARD_RUMBA32_V1_0. Please update your configuration."
  #elif MB(RAMPS_DAGOMA)
    #error "BOARD_RAMPS_DAGOMA is now BOARD_DAGOMA_F5. Please update your configuration."
  #elif MB(RAMPS_LONGER3D_LK4PRO)
    #error "BOARD_RAMPS_LONGER3D_LK4PRO is now BOARD_LONGER3D_LKx_PRO. Please update your configuration."
  #else
    #error "Unknown MOTHERBOARD value set in Configuration.h"
  #endif

  #undef BOARD_MKS_13
  #undef BOARD_TRIGORILLA
  #undef BOARD_RURAMPS4D
  #undef BOARD_FORMBOT_TREX2
  #undef BOARD_BIQU_SKR_V1_1
  #undef BOARD_STM32F1R
  #undef BOARD_STM32F103R
  #undef BOARD_ESP32
  #undef BOARD_STEVAL
  #undef BOARD_BIGTREE_SKR_MINI_E3
  #undef BOARD_BIGTREE_SKR_V1_1
  #undef BOARD_BIGTREE_SKR_V1_3
  #undef BOARD_BIGTREE_SKR_V1_4
  #undef BOARD_BIGTREE_SKR_V1_4_TURBO
  #undef BOARD_BIGTREE_BTT002_V1_0
  #undef BOARD_BIGTREE_SKR_PRO_V1_1
  #undef BOARD_BIGTREE_SKR_MINI_V1_1
  #undef BOARD_BIGTREE_SKR_E3_DIP
  #undef BOARD_RUMBA32
  #undef BOARD_RUMBA32_AUS3D
  #undef BOARD_RAMPS_DAGOMA
  #undef BOARD_RAMPS_LONGER3D_LK4PRO

#endif

//
// Post-process pins according to configured settings
//
#include "pins_postprocess.h"<|MERGE_RESOLUTION|>--- conflicted
+++ resolved
@@ -221,11 +221,7 @@
 #elif MB(CNCONTROLS_15)
   #include "mega/pins_CNCONTROLS_15.h"          // ATmega2560, ATmega1280                 env:mega2560 env:mega1280
 #elif MB(MIGHTYBOARD_REVE)
-<<<<<<< HEAD
-  #include "mega/pins_MIGHTYBOARD_REVE.h"       // ATmega1280, ATmega2560                 env:mega1280 env:mega2560ext
-=======
   #include "mega/pins_MIGHTYBOARD_REVE.h"       // ATmega2560, ATmega1280                 env:mega2560ext env:mega1280
->>>>>>> 082fce5e
 #elif MB(CHEAPTRONIC)
   #include "mega/pins_CHEAPTRONIC.h"            // ATmega2560                             env:mega2560
 #elif MB(CHEAPTRONIC_V2)
@@ -257,11 +253,7 @@
 #elif MB(GT2560_V3_A20)
   #include "mega/pins_GT2560_V3_A20.h"          // ATmega2560                             env:mega2560
 #elif MB(EINSTART_S)
-<<<<<<< HEAD
-  #include "mega/pins_EINSTART-S.h"             // ATmega1280, ATmega2560                 env:mega1280 env:mega2560ext
-=======
   #include "mega/pins_EINSTART-S.h"             // ATmega2560, ATmega1280                 env:mega2560ext env:mega1280
->>>>>>> 082fce5e
 #elif MB(WANHAO_ONEPLUS)
   #include "mega/pins_WANHAO_ONEPLUS.h"         // ATmega2560                             env:mega2560
 #elif MB(OVERLORD)
@@ -564,15 +556,12 @@
   #include "stm32f1/pins_TRIGORILLA_PRO.h"      // STM32F1                                env:trigorilla_pro
 #elif MB(FLY_MINI)
   #include "stm32f1/pins_FLY_MINI.h"            // STM32F1                                env:FLY_MINI
-<<<<<<< HEAD
-=======
 #elif MB(FLSUN_HISPEED)
   #include "stm32f1/pins_FLSUN_HISPEED.h"       // STM32F1                                env:flsun_hispeed
 #elif MB(BEAST)
   #include "stm32f1/pins_BEAST.h"               // STM32F1                                env:STM32F103RE
 #elif MB(MINGDA_MPX_ARM_MINI)
   #include "stm32f1/pins_MINGDA_MPX_ARM_MINI.h" // STM32F1                                env:STM32F103RE
->>>>>>> 082fce5e
 
 //
 // ARM Cortex-M4F
@@ -643,17 +632,11 @@
 //
 
 #elif MB(REMRAM_V1)
-<<<<<<< HEAD
-  #include "stm32f7/pins_REMRAM_V1.h"           // STM32F7                                env:STM32F7
-#elif MB(NUCLEO_F767ZI)
-  #include "stm32f7/pins_NUCLEO_F767ZI.h"       // STM32F7                                env:NUCLEO_F767ZI
-=======
   #include "stm32f7/pins_REMRAM_V1.h"           // STM32F7                                env:REMRAM_V1
 #elif MB(NUCLEO_F767ZI)
   #include "stm32f7/pins_NUCLEO_F767ZI.h"       // STM32F7                                env:NUCLEO_F767ZI
 #elif MB(BTT_SKR_SE_BX)
   #include "stm32h7/pins_BTT_SKR_SE_BX.h"       // STM32H7                                env:BTT_SKR_SE_BX
->>>>>>> 082fce5e
 #elif MB(TEENSY41)
   #include "teensy4/pins_TEENSY41.h"            // Teensy-4.x                             env:teensy41
 #elif MB(T41U5XBB)
