/**
 * Marlin 3D Printer Firmware
 *
 * Copyright (c) 2020 MarlinFirmware [https://github.com/MarlinFirmware/Marlin]
 * Copyright (c) 2019 BigTreeTech [https://github.com/bigtreetech]
 *
 * This program is free software: you can redistribute it and/or modify
 * it under the terms of the GNU General Public License as published by
 * the Free Software Foundation, either version 3 of the License, or
 * (at your option) any later version.
 *
 * You should have received a copy of the GNU General Public License
 * along with this program.  If not, see <https://www.gnu.org/licenses/>.
 *
 */
<<<<<<< HEAD
#if defined(__STM32F1__) && defined(USE_USB_COMPOSITE)
=======
#include "../../inc/MarlinConfigPre.h"

#if defined(__STM32F1__) && HAS_SD_HOST_DRIVE
>>>>>>> 082fce5e

#include "msc_sd.h"
#include "SPI.h"
#include "usb_reg_map.h"

#define PRODUCT_ID 0x29

USBMassStorage MarlinMSC;
Serial1Class<USBCompositeSerial> MarlinCompositeSerial(true);

#include "../../inc/MarlinConfig.h"

#if SD_CONNECTION_IS(ONBOARD)

  #include "onboard_sd.h"

  static bool MSC_Write(const uint8_t *writebuff, uint32_t startSector, uint16_t numSectors) {
    return (disk_write(0, writebuff, startSector, numSectors) == RES_OK);
  }
  static bool MSC_Read(uint8_t *readbuff, uint32_t startSector, uint16_t numSectors) {
    return (disk_read(0, readbuff, startSector, numSectors) == RES_OK);
  }

#endif

#if ENABLED(EMERGENCY_PARSER)

  // The original callback is not called (no way to retrieve address).
  // That callback detects a special STM32 reset sequence: this functionality is not essential
  // as M997 achieves the same.
  void my_rx_callback(unsigned int, void*) {
    // max length of 16 is enough to contain all emergency commands
    uint8 buf[16];

    //rx is usbSerialPart.endpoints[2]
    uint16 len = usb_get_ep_rx_count(usbSerialPart.endpoints[2].address);
    uint32 total = composite_cdcacm_data_available();

    if (len == 0 || total == 0 || !WITHIN(total, len, COUNT(buf)))
      return;

    // cannot get character by character due to bug in composite_cdcacm_peek_ex
    len = composite_cdcacm_peek(buf, total);

    for (uint32 i = 0; i < len; i++)
      emergency_parser.update(MarlinCompositeSerial.emergency_state, buf[i+total-len]);
  }

#endif

void MSC_SD_init() {
  USBComposite.setProductId(PRODUCT_ID);
  // Just set MarlinCompositeSerial enabled to true
  // because when MarlinCompositeSerial.begin() is used in setup()
  // it clears all USBComposite devices.
  MarlinCompositeSerial.begin();
  USBComposite.end();
  USBComposite.clear();
  // Set api and register mass storage
  #if SD_CONNECTION_IS(ONBOARD)
    uint32_t cardSize;
    if (disk_initialize(0) == RES_OK) {
      if (disk_ioctl(0, GET_SECTOR_COUNT, (void *)(&cardSize)) == RES_OK) {
        MarlinMSC.setDriveData(0, cardSize, MSC_Read, MSC_Write);
        MarlinMSC.registerComponent();
      }
    }
  #endif
  // Register composite Serial
  MarlinCompositeSerial.registerComponent();
  USBComposite.begin();
  #if ENABLED(EMERGENCY_PARSER)
    composite_cdcacm_set_hooks(USBHID_CDCACM_HOOK_RX, my_rx_callback);
  #endif
}

<<<<<<< HEAD
#endif // __STM32F1__ && USE_USB_COMPOSITE
=======
#endif // __STM32F1__ && HAS_SD_HOST_DRIVE
>>>>>>> 082fce5e
<|MERGE_RESOLUTION|>--- conflicted
+++ resolved
@@ -13,13 +13,9 @@
  * along with this program.  If not, see <https://www.gnu.org/licenses/>.
  *
  */
-<<<<<<< HEAD
-#if defined(__STM32F1__) && defined(USE_USB_COMPOSITE)
-=======
 #include "../../inc/MarlinConfigPre.h"
 
 #if defined(__STM32F1__) && HAS_SD_HOST_DRIVE
->>>>>>> 082fce5e
 
 #include "msc_sd.h"
 #include "SPI.h"
@@ -96,8 +92,4 @@
   #endif
 }
 
-<<<<<<< HEAD
-#endif // __STM32F1__ && USE_USB_COMPOSITE
-=======
-#endif // __STM32F1__ && HAS_SD_HOST_DRIVE
->>>>>>> 082fce5e
+#endif // __STM32F1__ && HAS_SD_HOST_DRIVE