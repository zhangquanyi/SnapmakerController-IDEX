--- conflicted
+++ resolved
@@ -144,11 +144,7 @@
 // Reset reason
 uint8_t HAL_get_reset_source();
 
-<<<<<<< HEAD
-inline void HAL_reboot() {}  // reboot the board or restart the bootloader
-=======
 void HAL_reboot();
->>>>>>> 082fce5e
 
 void _delay_ms(const int delay);
 
@@ -197,9 +193,6 @@
 // Maple Compatibility
 typedef void (*systickCallback_t)(void);
 void systick_attach_callback(systickCallback_t cb);
-<<<<<<< HEAD
-void HAL_SYSTICK_Callback();
-=======
 void HAL_SYSTICK_Callback();
 
 extern volatile uint32_t systick_uptime_millis;
@@ -219,5 +212,4 @@
  *  Optionally allows inverting the duty cycle [default = false]
  *  Optionally allows changing the maximum size of the provided value to enable finer PWM duty control [default = 255]
  */
-void set_pwm_duty(const pin_t pin, const uint16_t v, const uint16_t v_size=255, const bool invert=false);
->>>>>>> 082fce5e
+void set_pwm_duty(const pin_t pin, const uint16_t v, const uint16_t v_size=255, const bool invert=false);