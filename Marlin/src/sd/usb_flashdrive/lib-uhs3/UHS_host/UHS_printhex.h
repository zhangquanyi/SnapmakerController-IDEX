--- conflicted
+++ resolved
@@ -36,11 +36,7 @@
         int num_nybbles = sizeof (T) * 2;
 
         do {
-<<<<<<< HEAD
-                char v = 48 + (((val >> (num_nibbles - 1) * 4)) & 0x0F);
-=======
                 char v = 48 + (((val >> (num_nybbles - 1) * 4)) & 0x0F);
->>>>>>> 082fce5e
                 if(v > 57) v += 7;
                 E_Notifyc(v, lvl);
         } while(--num_nybbles);
@@ -60,11 +56,7 @@
         int num_nybbles = sizeof (T) * 2;
 
         do {
-<<<<<<< HEAD
-                char v = 48 + (((val >> (num_nibbles - 1) * 4)) & 0x0F);
-=======
                 char v = 48 + (((val >> (num_nybbles - 1) * 4)) & 0x0F);
->>>>>>> 082fce5e
                 if(v > 57) v += 7;
                 USB_HOST_SERIAL.print(v);
         } while(--num_nybbles);
