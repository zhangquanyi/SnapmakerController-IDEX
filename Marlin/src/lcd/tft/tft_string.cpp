--- conflicted
+++ resolved
@@ -123,23 +123,14 @@
   eol();
 }
 
-<<<<<<< HEAD
-void TFT_String::add(uint8_t *string) {
-  wchar_t wchar;
-  while (*string) {
-=======
 void TFT_String::add(uint8_t *string, uint8_t max_len) {
   wchar_t wchar;
   while (*string && max_len) {
->>>>>>> 082fce5e
     string = get_utf8_value_cb(string, read_byte, &wchar);
     if (wchar > 255) wchar |= 0x0080;
     uint8_t ch = uint8_t(wchar & 0x00FF);
     add_character(ch);
-<<<<<<< HEAD
-=======
     max_len--;
->>>>>>> 082fce5e
   }
   eol();
 }
