/**
 * Marlin 3D Printer Firmware
 * Copyright (c) 2020 MarlinFirmware [https://github.com/MarlinFirmware/Marlin]
 *
 * Based on Sprinter and grbl.
 * Copyright (c) 2011 Camiel Gubbels / Erik van der Zalm
 *
 * This program is free software: you can redistribute it and/or modify
 * it under the terms of the GNU General Public License as published by
 * the Free Software Foundation, either version 3 of the License, or
 * (at your option) any later version.
 *
 * This program is distributed in the hope that it will be useful,
 * but WITHOUT ANY WARRANTY; without even the implied warranty of
 * MERCHANTABILITY or FITNESS FOR A PARTICULAR PURPOSE.  See the
 * GNU General Public License for more details.
 *
 * You should have received a copy of the GNU General Public License
 * along with this program.  If not, see <https://www.gnu.org/licenses/>.
 *
 */
#include "../../../../inc/MarlinConfigPre.h"

#if HAS_TFT_LVGL_UI

#include "SPI_TFT.h"

#include "tft_lvgl_configuration.h"

#include "pic_manager.h"

#include "draw_ui.h"
#include "mks_hardware_test.h"

#include <SPI.h>

#include "../../../../MarlinCore.h" // for marlin_state
#include "../../../../sd/cardreader.h"
#include "../../../../module/motion.h"
#include "../../../../module/planner.h"
#include "../../../../inc/MarlinConfig.h"

#if ENABLED(POWER_LOSS_RECOVERY)
  #include "../../../../feature/powerloss.h"
#endif

#if ENABLED(PARK_HEAD_ON_PAUSE)
  #include "../../../../feature/pause.h"
#endif

#if ENABLED(TOUCH_SCREEN_CALIBRATION)
  #include "draw_touch_calibration.h"
#endif

CFG_ITMES gCfgItems;
UI_CFG uiCfg;
DISP_STATE_STACK disp_state_stack;
DISP_STATE disp_state = MAIN_UI;
DISP_STATE last_disp_state;
PRINT_TIME print_time;
num_key_value_state value;
keyboard_value_state keyboard_value;

uint32_t To_pre_view;
bool gcode_preview_over, flash_preview_begin, default_preview_flg;
uint32_t size = 809;
uint16_t row;
bool temps_update_flag;
uint8_t printing_rate_update_flag;

extern bool once_flag;
extern uint8_t sel_id;
extern lv_group_t *g;

void LCD_IO_WriteData(uint16_t RegValue);

static const char custom_gcode_command[][100] = {
  "G29N\nM500",
  "G28",
  "G28",
  "G28",
  "G28"
};

lv_point_t line_points[4][2] = {
  {{PARA_UI_POS_X, PARA_UI_POS_Y + PARA_UI_SIZE_Y}, {TFT_WIDTH, PARA_UI_POS_Y + PARA_UI_SIZE_Y}},
  {{PARA_UI_POS_X, PARA_UI_POS_Y*2 + PARA_UI_SIZE_Y}, {TFT_WIDTH, PARA_UI_POS_Y*2 + PARA_UI_SIZE_Y}},
  {{PARA_UI_POS_X, PARA_UI_POS_Y*3 + PARA_UI_SIZE_Y}, {TFT_WIDTH, PARA_UI_POS_Y*3 + PARA_UI_SIZE_Y}},
  {{PARA_UI_POS_X, PARA_UI_POS_Y*4 + PARA_UI_SIZE_Y}, {TFT_WIDTH, PARA_UI_POS_Y*4 + PARA_UI_SIZE_Y}}
};
void gCfgItems_init() {
  gCfgItems.multiple_language = MULTI_LANGUAGE_ENABLE;
  #if 1 // LCD_LANGUAGE == en
    gCfgItems.language = LANG_ENGLISH;
  #elif LCD_LANGUAGE == zh_CN
    gCfgItems.language = LANG_SIMPLE_CHINESE;
  #elif LCD_LANGUAGE == zh_TW
    gCfgItems.language = LANG_COMPLEX_CHINESE;
  #elif LCD_LANGUAGE == jp_kana
    gCfgItems.language = LANG_JAPAN;
  #elif LCD_LANGUAGE == de
    gCfgItems.language = LANG_GERMAN;
  #elif LCD_LANGUAGE == fr
    gCfgItems.language = LANG_FRENCH;
  #elif LCD_LANGUAGE == ru
    gCfgItems.language = LANG_RUSSIAN;
  #elif LCD_LANGUAGE == ko_KR
    gCfgItems.language = LANG_KOREAN;
  #elif LCD_LANGUAGE == tr
    gCfgItems.language = LANG_TURKISH;
  #elif LCD_LANGUAGE == es
    gCfgItems.language = LANG_SPANISH;
  #elif LCD_LANGUAGE == el
    gCfgItems.language = LANG_GREEK;
  #elif LCD_LANGUAGE == it
    gCfgItems.language = LANG_ITALY;
  #elif LCD_LANGUAGE == pt
    gCfgItems.language = LANG_PORTUGUESE;
  #endif
  gCfgItems.leveling_mode     = 0;
  gCfgItems.from_flash_pic    = false;
  gCfgItems.curFilesize       = 0;
  gCfgItems.finish_power_off  = false;
  gCfgItems.pause_reprint     = false;
  gCfgItems.pausePosX         = -1;
  gCfgItems.pausePosY         = -1;
  gCfgItems.pausePosZ         = 5;
  gCfgItems.trammingPos[0].x  = X_MIN_POS + 30;
  gCfgItems.trammingPos[0].y  = Y_MIN_POS + 30;
  gCfgItems.trammingPos[1].x  = X_MAX_POS - 30;
  gCfgItems.trammingPos[1].y  = Y_MIN_POS + 30;
  gCfgItems.trammingPos[2].x  = X_MAX_POS - 30;
  gCfgItems.trammingPos[2].y  = Y_MAX_POS - 30;
  gCfgItems.trammingPos[3].x  = X_MIN_POS + 30;
  gCfgItems.trammingPos[3].y  = Y_MAX_POS - 30;
  gCfgItems.trammingPos[4].x  = X_BED_SIZE / 2;
  gCfgItems.trammingPos[4].y  = Y_BED_SIZE / 2;
  gCfgItems.cloud_enable      = false;
  gCfgItems.wifi_mode_sel = STA_MODEL;
  gCfgItems.fileSysType   = FILE_SYS_SD;
  gCfgItems.wifi_type     = ESP_WIFI;
  gCfgItems.filamentchange_load_length   = 200;
  gCfgItems.filamentchange_load_speed    = 1000;
  gCfgItems.filamentchange_unload_length = 200;
  gCfgItems.filamentchange_unload_speed  = 1000;
  gCfgItems.filament_limit_temp          = 200;

  gCfgItems.encoder_enable = true;

  W25QXX.SPI_FLASH_BufferRead((uint8_t *)&gCfgItems.spi_flash_flag, VAR_INF_ADDR, sizeof(gCfgItems.spi_flash_flag));
  if (gCfgItems.spi_flash_flag == FLASH_INF_VALID_FLAG) {
    W25QXX.SPI_FLASH_BufferRead((uint8_t *)&gCfgItems, VAR_INF_ADDR, sizeof(gCfgItems));
  }
  else {
    gCfgItems.spi_flash_flag = FLASH_INF_VALID_FLAG;
    W25QXX.SPI_FLASH_SectorErase(VAR_INF_ADDR);
    W25QXX.SPI_FLASH_BufferWrite((uint8_t *)&gCfgItems, VAR_INF_ADDR, sizeof(gCfgItems));
    //init gcode command
    W25QXX.SPI_FLASH_BufferWrite((uint8_t *)&custom_gcode_command[0], AUTO_LEVELING_COMMAND_ADDR, 100);
    W25QXX.SPI_FLASH_BufferWrite((uint8_t *)&custom_gcode_command[1], OTHERS_COMMAND_ADDR_1, 100);
    W25QXX.SPI_FLASH_BufferWrite((uint8_t *)&custom_gcode_command[2], OTHERS_COMMAND_ADDR_2, 100);
    W25QXX.SPI_FLASH_BufferWrite((uint8_t *)&custom_gcode_command[3], OTHERS_COMMAND_ADDR_3, 100);
    W25QXX.SPI_FLASH_BufferWrite((uint8_t *)&custom_gcode_command[4], OTHERS_COMMAND_ADDR_4, 100);
  }

  const byte rot = (TFT_ROTATION & TFT_ROTATE_180) ? 0xEE : 0x00;
  if (gCfgItems.disp_rotation_180 != rot) {
    gCfgItems.disp_rotation_180 = rot;
    update_spi_flash();
  }

  uiCfg.F[0] = 'N';
  uiCfg.F[1] = 'A';
  uiCfg.F[2] = 'N';
  uiCfg.F[3] = 'O';
  W25QXX.SPI_FLASH_BlockErase(REFLSHE_FLGA_ADD + 32 - 64*1024);
  W25QXX.SPI_FLASH_BufferWrite(uiCfg.F,REFLSHE_FLGA_ADD,4);
}

void ui_cfg_init() {
  uiCfg.curTempType         = 0;
  uiCfg.extruderIndex       = 0;
  uiCfg.stepHeat            = 10;
  uiCfg.leveling_first_time = false;
  uiCfg.para_ui_page        = false;
  uiCfg.extruStep           = 5;
  uiCfg.extruSpeed          = 10;
  uiCfg.move_dist           = 1;
  uiCfg.moveSpeed           = 3000;
  uiCfg.stepPrintSpeed      = 10;
  uiCfg.command_send        = false;
  uiCfg.dialogType          = 0;
  uiCfg.filament_heat_completed_load = false;
  uiCfg.filament_rate                = 0;
  uiCfg.filament_loading_completed   = false;
  uiCfg.filament_unloading_completed = false;
  uiCfg.filament_loading_time_flg    = false;
  uiCfg.filament_loading_time_cnt    = 0;
  uiCfg.filament_unloading_time_flg  = false;
  uiCfg.filament_unloading_time_cnt  = 0;

  #if ENABLED(MKS_WIFI_MODULE)
    memset(&wifiPara, 0, sizeof(wifiPara));
    memset(&ipPara, 0, sizeof(ipPara));
    strcpy(wifiPara.ap_name, WIFI_AP_NAME);
    strcpy(wifiPara.keyCode, WIFI_KEY_CODE);
    //client
    strcpy(ipPara.ip_addr, IP_ADDR);
    strcpy(ipPara.mask, IP_MASK);
    strcpy(ipPara.gate, IP_GATE);
    strcpy(ipPara.dns, IP_DNS);

    ipPara.dhcp_flag = IP_DHCP_FLAG;

    //AP
    strcpy(ipPara.dhcpd_ip, AP_IP_ADDR);
    strcpy(ipPara.dhcpd_mask, AP_IP_MASK);
    strcpy(ipPara.dhcpd_gate, AP_IP_GATE);
    strcpy(ipPara.dhcpd_dns, AP_IP_DNS);
    strcpy(ipPara.start_ip_addr, IP_START_IP);
    strcpy(ipPara.end_ip_addr, IP_END_IP);

    ipPara.dhcpd_flag = AP_IP_DHCP_FLAG;

    strcpy((char*)uiCfg.cloud_hostUrl, "baizhongyun.cn");
    uiCfg.cloud_port = 10086;
  #endif

  uiCfg.filament_loading_time = (uint32_t)((gCfgItems.filamentchange_load_length * 60.0f / gCfgItems.filamentchange_load_speed) + 0.5f);
  uiCfg.filament_unloading_time = (uint32_t)((gCfgItems.filamentchange_unload_length * 60.0f / gCfgItems.filamentchange_unload_speed) + 0.5f);
}

void update_spi_flash() {
  uint8_t command_buf[512];

  W25QXX.init(SPI_QUARTER_SPEED);
  //read back the gcode command befor erase spi flash
  W25QXX.SPI_FLASH_BufferRead((uint8_t *)&command_buf, GCODE_COMMAND_ADDR, sizeof(command_buf));
  W25QXX.SPI_FLASH_SectorErase(VAR_INF_ADDR);
  W25QXX.SPI_FLASH_BufferWrite((uint8_t *)&gCfgItems, VAR_INF_ADDR, sizeof(gCfgItems));
  W25QXX.SPI_FLASH_BufferWrite((uint8_t *)&command_buf, GCODE_COMMAND_ADDR, sizeof(command_buf));
}

void update_gcode_command(int addr,uint8_t *s) {
  uint8_t command_buf[512];

  W25QXX.init(SPI_QUARTER_SPEED);
  //read back the gcode command befor erase spi flash
  W25QXX.SPI_FLASH_BufferRead((uint8_t *)&command_buf, GCODE_COMMAND_ADDR, sizeof(command_buf));
  W25QXX.SPI_FLASH_SectorErase(VAR_INF_ADDR);
  W25QXX.SPI_FLASH_BufferWrite((uint8_t *)&gCfgItems, VAR_INF_ADDR, sizeof(gCfgItems));
  switch (addr) {
    case AUTO_LEVELING_COMMAND_ADDR: memcpy(&command_buf[0*100], s, 100); break;
    case OTHERS_COMMAND_ADDR_1: memcpy(&command_buf[1*100], s, 100); break;
    case OTHERS_COMMAND_ADDR_2: memcpy(&command_buf[2*100], s, 100); break;
    case OTHERS_COMMAND_ADDR_3: memcpy(&command_buf[3*100], s, 100); break;
    case OTHERS_COMMAND_ADDR_4: memcpy(&command_buf[4*100], s, 100); break;
    default: break;
  }
  W25QXX.SPI_FLASH_BufferWrite((uint8_t *)&command_buf, GCODE_COMMAND_ADDR, sizeof(command_buf));
}

void get_gcode_command(int addr,uint8_t *d) {
  W25QXX.init(SPI_QUARTER_SPEED);
  W25QXX.SPI_FLASH_BufferRead((uint8_t *)d, addr, 100);
}

lv_style_t tft_style_scr;
lv_style_t tft_style_label_pre;
lv_style_t tft_style_label_rel;
lv_style_t style_line;
lv_style_t style_para_value_pre;
lv_style_t style_para_value_rel;

lv_style_t style_num_key_pre;
lv_style_t style_num_key_rel;

lv_style_t style_num_text;
lv_style_t style_sel_text;

lv_style_t style_para_value;
lv_style_t style_para_back;

lv_style_t lv_bar_style_indic;

lv_style_t style_btn_pr;
lv_style_t style_btn_rel;

void tft_style_init() {
  lv_style_copy(&tft_style_scr, &lv_style_scr);
  tft_style_scr.body.main_color   = LV_COLOR_BACKGROUND;
  tft_style_scr.body.grad_color   = LV_COLOR_BACKGROUND;
  tft_style_scr.text.color        = LV_COLOR_TEXT;
  tft_style_scr.text.sel_color    = LV_COLOR_TEXT;
  tft_style_scr.line.width        = 0;
  tft_style_scr.text.letter_space = 0;
  tft_style_scr.text.line_space   = 0;

  lv_style_copy(&tft_style_label_pre, &lv_style_scr);
  lv_style_copy(&tft_style_label_rel, &lv_style_scr);
  tft_style_label_pre.body.main_color = LV_COLOR_BACKGROUND;
  tft_style_label_pre.body.grad_color = LV_COLOR_BACKGROUND;
  tft_style_label_pre.text.color      = LV_COLOR_TEXT;
  tft_style_label_pre.text.sel_color  = LV_COLOR_TEXT;
  tft_style_label_rel.body.main_color = LV_COLOR_BACKGROUND;
  tft_style_label_rel.body.grad_color = LV_COLOR_BACKGROUND;
  tft_style_label_rel.text.color      = LV_COLOR_TEXT;
  tft_style_label_rel.text.sel_color  = LV_COLOR_TEXT;
  tft_style_label_pre.text.font       = TERN(HAS_SPI_FLASH_FONT, &gb2312_puhui32, LV_FONT_DEFAULT);
  tft_style_label_rel.text.font       = TERN(HAS_SPI_FLASH_FONT, &gb2312_puhui32, LV_FONT_DEFAULT);
  tft_style_label_pre.line.width        = 0;
  tft_style_label_rel.line.width        = 0;
  tft_style_label_pre.text.letter_space = 0;
  tft_style_label_rel.text.letter_space = 0;
  tft_style_label_pre.text.line_space   = -5;
  tft_style_label_rel.text.line_space   = -5;

  lv_style_copy(&style_para_value_pre, &lv_style_scr);
  lv_style_copy(&style_para_value_rel, &lv_style_scr);
  style_para_value_pre.body.main_color = LV_COLOR_BACKGROUND;
  style_para_value_pre.body.grad_color = LV_COLOR_BACKGROUND;
  style_para_value_pre.text.color      = LV_COLOR_TEXT;
  style_para_value_pre.text.sel_color  = LV_COLOR_TEXT;
  style_para_value_rel.body.main_color = LV_COLOR_BACKGROUND;
  style_para_value_rel.body.grad_color = LV_COLOR_BACKGROUND;
  style_para_value_rel.text.color      = LV_COLOR_BLACK;
  style_para_value_rel.text.sel_color  = LV_COLOR_BLACK;
  style_para_value_pre.text.font       = TERN(HAS_SPI_FLASH_FONT, &gb2312_puhui32, LV_FONT_DEFAULT);
  style_para_value_rel.text.font       = TERN(HAS_SPI_FLASH_FONT, &gb2312_puhui32, LV_FONT_DEFAULT);
  style_para_value_pre.line.width        = 0;
  style_para_value_rel.line.width        = 0;
  style_para_value_pre.text.letter_space = 0;
  style_para_value_rel.text.letter_space = 0;
  style_para_value_pre.text.line_space   = -5;
  style_para_value_rel.text.line_space   = -5;

  lv_style_copy(&style_num_key_pre, &lv_style_scr);
  lv_style_copy(&style_num_key_rel, &lv_style_scr);
  style_num_key_pre.body.main_color = LV_COLOR_KEY_BACKGROUND;
  style_num_key_pre.body.grad_color = LV_COLOR_KEY_BACKGROUND;
  style_num_key_pre.text.color      = LV_COLOR_TEXT;
  style_num_key_pre.text.sel_color  = LV_COLOR_TEXT;
  style_num_key_rel.body.main_color = LV_COLOR_KEY_BACKGROUND;
  style_num_key_rel.body.grad_color = LV_COLOR_KEY_BACKGROUND;
  style_num_key_rel.text.color      = LV_COLOR_TEXT;
  style_num_key_rel.text.sel_color  = LV_COLOR_TEXT;
  #if HAS_SPI_FLASH_FONT
    style_num_key_pre.text.font = &gb2312_puhui32;
    style_num_key_rel.text.font = &gb2312_puhui32;
  #else
    style_num_key_pre.text.font = LV_FONT_DEFAULT;
    style_num_key_rel.text.font = LV_FONT_DEFAULT;
  #endif

  style_num_key_pre.line.width        = 0;
  style_num_key_rel.line.width        = 0;
  style_num_key_pre.text.letter_space = 0;
  style_num_key_rel.text.letter_space = 0;
  style_num_key_pre.text.line_space   = -5;
  style_num_key_rel.text.line_space   = -5;
  lv_style_copy(&style_num_text, &lv_style_scr);

  style_num_text.body.main_color   = LV_COLOR_WHITE;
  style_num_text.body.grad_color   = LV_COLOR_WHITE;
  style_num_text.text.color        = LV_COLOR_BLACK;
  style_num_text.text.sel_color    = LV_COLOR_BLACK;
  style_num_text.text.font         = TERN(HAS_SPI_FLASH_FONT, &gb2312_puhui32, LV_FONT_DEFAULT);
  style_num_text.line.width        = 0;
  style_num_text.text.letter_space = 0;
  style_num_text.text.line_space   = -5;

  lv_style_copy(&style_sel_text, &lv_style_scr);
  style_sel_text.body.main_color  = LV_COLOR_BACKGROUND;
  style_sel_text.body.grad_color  = LV_COLOR_BACKGROUND;
  style_sel_text.text.color       = LV_COLOR_YELLOW;
  style_sel_text.text.sel_color   = LV_COLOR_YELLOW;
  style_sel_text.text.font        = &gb2312_puhui32;
  style_sel_text.line.width       = 0;
  style_sel_text.text.letter_space  = 0;
  style_sel_text.text.line_space    = -5;
  lv_style_copy(&style_line, &lv_style_plain);
  style_line.line.color   = LV_COLOR_MAKE(0x49, 0x54, 0xFF);
  style_line.line.width   = 1;
  style_line.line.rounded = 1;

  lv_style_copy(&style_para_value, &lv_style_plain);
  style_para_value.body.border.color = LV_COLOR_BACKGROUND;
  style_para_value.body.border.width = 1;
  style_para_value.body.main_color   = LV_COLOR_WHITE;
  style_para_value.body.grad_color   = LV_COLOR_WHITE;
  style_para_value.body.shadow.width = 0;
  style_para_value.body.radius       = 3;
  style_para_value.text.color        = LV_COLOR_BLACK;
  style_para_value.text.font         = &TERN(HAS_SPI_FLASH_FONT, gb2312_puhui32, lv_font_roboto_22);

  lv_style_copy(&style_para_back, &lv_style_plain);
  style_para_back.body.border.color = LV_COLOR_BACKGROUND;
  style_para_back.body.border.width = 1;
  style_para_back.body.main_color   = TFT_LV_PARA_BACK_BODY_COLOR;
  style_para_back.body.grad_color   = TFT_LV_PARA_BACK_BODY_COLOR;
  style_para_back.body.shadow.width = 0;
  style_para_back.body.radius       = 3;
  style_para_back.text.color        = LV_COLOR_WHITE;
  style_para_back.text.font         = &TERN(HAS_SPI_FLASH_FONT, gb2312_puhui32, lv_font_roboto_22);

  lv_style_copy(&style_btn_rel, &lv_style_plain);
  style_btn_rel.body.border.color = lv_color_hex3(0x269);
  style_btn_rel.body.border.width = 1;
  style_btn_rel.body.main_color   = lv_color_hex3(0xADF);
  style_btn_rel.body.grad_color   = lv_color_hex3(0x46B);
  style_btn_rel.body.shadow.width = 4;
  style_btn_rel.body.shadow.type  = LV_SHADOW_BOTTOM;
  style_btn_rel.body.radius       = LV_RADIUS_CIRCLE;
  style_btn_rel.text.color        = lv_color_hex3(0xDEF);
  style_btn_rel.text.font         = &TERN(HAS_SPI_FLASH_FONT, gb2312_puhui32, lv_font_roboto_22);

  lv_style_copy(&style_btn_pr, &style_btn_rel);
  style_btn_pr.body.border.color = lv_color_hex3(0x46B);
  style_btn_pr.body.main_color   = lv_color_hex3(0x8BD);
  style_btn_pr.body.grad_color   = lv_color_hex3(0x24A);
  style_btn_pr.body.shadow.width = 2;
  style_btn_pr.text.color        = lv_color_hex3(0xBCD);
  style_btn_pr.text.font         = &TERN(HAS_SPI_FLASH_FONT, gb2312_puhui32, lv_font_roboto_22);

  lv_style_copy(&lv_bar_style_indic, &lv_style_pretty_color);
  lv_bar_style_indic.text.color        = lv_color_hex3(0xADF);
  lv_bar_style_indic.image.color       = lv_color_hex3(0xADF);
  lv_bar_style_indic.line.color        = lv_color_hex3(0xADF);
  lv_bar_style_indic.body.main_color   = lv_color_hex3(0xADF);
  lv_bar_style_indic.body.grad_color   = lv_color_hex3(0xADF);
  lv_bar_style_indic.body.border.color = lv_color_hex3(0xADF);
}

#define MAX_TITLE_LEN 28

char public_buf_m[100] = {0};
char public_buf_l[30];

void titleText_cat(char *str, int strSize, char *addPart) {
  if (str == 0 || addPart == 0) return;
  if ((int)(strlen(str) + strlen(addPart)) >= strSize) return;
  strcat(str, addPart);
}

char *getDispText(int index) {

  ZERO(public_buf_l);

  switch (disp_state_stack._disp_state[index]) {
    case PRINT_READY_UI:      strcpy(public_buf_l, main_menu.title); break;
    case PRINT_FILE_UI:       strcpy(public_buf_l, file_menu.title); break;
    case PRINTING_UI:
      switch (disp_state_stack._disp_state[disp_state_stack._disp_index]) {
        IF_DISABLED(TFT35, case OPERATE_UI: case PAUSE_UI:)
        case PRINTING_UI:     strcpy(public_buf_l, common_menu.print_special_title); break;
        default:              strcpy(public_buf_l, printing_menu.title); break;
      }
      break;
    case MOVE_MOTOR_UI:       strcpy(public_buf_l, move_menu.title); break;
    case OPERATE_UI:
      switch (disp_state_stack._disp_state[disp_state_stack._disp_index]) {
        IF_DISABLED(TFT35, case OPERATE_UI: case PAUSE_UI:)
        case PRINTING_UI:     strcpy(public_buf_l, common_menu.operate_special_title); break;
        default:              strcpy(public_buf_l, operation_menu.title); break;
      }
      break;

    case PAUSE_UI:
      switch (disp_state_stack._disp_state[disp_state_stack._disp_index]) {
        case OPERATE_UI:
        case PAUSE_UI:
        case PRINTING_UI:     strcpy(public_buf_l, common_menu.pause_special_title); break;
        default:              strcpy(public_buf_l, pause_menu.title); break;
      }
      break;
    case EXTRUSION_UI:        strcpy(public_buf_l, extrude_menu.title); break;
    case CHANGE_SPEED_UI:     strcpy(public_buf_l, speed_menu.title); break;
    case FAN_UI:              strcpy(public_buf_l, fan_menu.title); break;
    case PRE_HEAT_UI:
      switch (disp_state_stack._disp_state[disp_state_stack._disp_index]) {
        case OPERATE_UI:      strcpy(public_buf_l, preheat_menu.adjust_title);
        default:              strcpy(public_buf_l, preheat_menu.title); break;
      }
      break;
    case SET_UI:              strcpy(public_buf_l, set_menu.title); break;
    case ZERO_UI:             strcpy(public_buf_l, home_menu.title); break;
    case SPRAYER_UI:          break;
    case MACHINE_UI:          break;
    case LANGUAGE_UI:         strcpy(public_buf_l, language_menu.title); break;
    case ABOUT_UI:            strcpy(public_buf_l, about_menu.title); break;
    case LOG_UI:              break;
    case DISK_UI:             strcpy(public_buf_l, filesys_menu.title); break;
    case DIALOG_UI:           strcpy(public_buf_l, common_menu.dialog_confirm_title); break;
    case WIFI_UI:             strcpy(public_buf_l, wifi_menu.title); break;
    case MORE_UI:
    case PRINT_MORE_UI:       strcpy(public_buf_l, more_menu.title); break;
    case FILAMENTCHANGE_UI:   strcpy(public_buf_l, filament_menu.title); break;
    case LEVELING_UI:
    case MESHLEVELING_UI:     strcpy(public_buf_l, leveling_menu.title); break;
    case BIND_UI:             strcpy(public_buf_l, cloud_menu.title); break;
    case TOOL_UI:             strcpy(public_buf_l, tool_menu.title); break;
    case WIFI_LIST_UI:        TERN_(MKS_WIFI_MODULE, strcpy(public_buf_l, list_menu.title)); break;
    case MACHINE_PARA_UI:     strcpy(public_buf_l, MachinePara_menu.title); break;
    case BABY_STEP_UI:        strcpy(public_buf_l, operation_menu.babystep); break;
    case EEPROM_SETTINGS_UI:  strcpy(public_buf_l, eeprom_menu.title); break;
    case MEDIA_SELECT_UI:     strcpy(public_buf_l, media_select_menu.title); break;
    default: break;
  }

  return public_buf_l;
}

char *creat_title_text() {
  int index     = 0;
  char *tmpText = 0;
  char tmpCurFileStr[20];

  ZERO(tmpCurFileStr);

  cutFileName(list_file.long_name[sel_id], 16, 16, tmpCurFileStr);

  ZERO(public_buf_m);

  while (index <= disp_state_stack._disp_index) {
    tmpText = getDispText(index);
    if ((*tmpText == 0) || (tmpText == 0)) {
      index++;
      continue;
    }

    titleText_cat(public_buf_m, sizeof(public_buf_m), tmpText);
    if (index < disp_state_stack._disp_index) titleText_cat(public_buf_m, sizeof(public_buf_m), (char *)">");

    index++;
  }

  if (disp_state_stack._disp_state[disp_state_stack._disp_index] == PRINTING_UI) {
    titleText_cat(public_buf_m, sizeof(public_buf_m), (char *)":");
    titleText_cat(public_buf_m, sizeof(public_buf_m), tmpCurFileStr);
  }

  if (strlen(public_buf_m) > MAX_TITLE_LEN) {
    ZERO(public_buf_m);
    tmpText = 0;
    for (index = 0; index <= disp_state_stack._disp_index && (!tmpText || *tmpText == 0); index++)
      tmpText = getDispText(index);
    if (*tmpText != 0) {
      titleText_cat(public_buf_m, sizeof(public_buf_m), tmpText);
      titleText_cat(public_buf_m, sizeof(public_buf_m), (char *)">...>");
      tmpText = getDispText(disp_state_stack._disp_index);
      if (*tmpText != 0) titleText_cat(public_buf_m, sizeof(public_buf_m), tmpText);
    }
  }

  return public_buf_m;
}

#if HAS_GCODE_PREVIEW

  uint32_t gPicturePreviewStart = 0;

  void preview_gcode_prehandle(char *path) {
    #if ENABLED(SDSUPPORT)
      uint32_t pre_read_cnt = 0;
      uint32_t *p1;
      char *cur_name;

      gPicturePreviewStart = 0;
      cur_name             = strrchr(path, '/');
      card.openFileRead(cur_name);
      card.read(public_buf, 512);
      p1 = (uint32_t *)strstr((char *)public_buf, ";simage:");

      if (p1) {
        pre_read_cnt = (uint32_t)p1 - (uint32_t)((uint32_t *)(&public_buf[0]));

        To_pre_view              = pre_read_cnt;
        gcode_preview_over       = true;
        gCfgItems.from_flash_pic = true;
        update_spi_flash();
      }
      else {
        gcode_preview_over       = false;
        default_preview_flg      = true;
        gCfgItems.from_flash_pic = false;
        update_spi_flash();
      }
      card.closefile();
    #endif
  }

<<<<<<< HEAD
  #if 1

    void gcode_preview(char *path, int xpos_pixel, int ypos_pixel) {
      #if ENABLED(SDSUPPORT)
        //uint8_t ress;
        //uint32_t write;
        volatile uint32_t i, j;
        volatile uint16_t *p_index;
        //int res;
        char *cur_name;

        cur_name = strrchr(path, '/');
        card.openFileRead(cur_name);

        if (gPicturePreviewStart <= 0) {
          while (1) {
            uint32_t br  = card.read(public_buf, 400);
            uint32_t* p1 = (uint32_t *)strstr((char *)public_buf, ";gimage:");
            if (p1) {
              gPicturePreviewStart += (uint32_t)p1 - (uint32_t)((uint32_t *)(&public_buf[0]));
              break;
            }
            else {
              gPicturePreviewStart += br;
            }
            if (br < 400) break;
          }
        }

        card.setIndex((gPicturePreviewStart + To_pre_view) + size * row + 8);
        SPI_TFT.setWindow(xpos_pixel, ypos_pixel + row, 200, 1);
=======
  void gcode_preview(char *path, int xpos_pixel, int ypos_pixel) {
    #if ENABLED(SDSUPPORT)
      volatile uint32_t i, j;
      volatile uint16_t *p_index;
      char *cur_name;
>>>>>>> 082fce5e

      cur_name = strrchr(path, '/');
      card.openFileRead(cur_name);

      if (gPicturePreviewStart <= 0) {
        while (1) {
<<<<<<< HEAD
          card.read(public_buf, 400);
          for (i = 0; i < 400;) {
            bmp_public_buf[j] = ascii2dec_test((char*)&public_buf[i]) << 4 | ascii2dec_test((char*)&public_buf[i + 1]);
            i                += 2;
            j++;
          }
          if (j >= 400) break;
        }
        for (i = 0; i < 400; i += 2) {
          p_index  = (uint16_t *)(&bmp_public_buf[i]);
          if (*p_index == 0x0000) *p_index = LV_COLOR_BACKGROUND.full;
        }
        SPI_TFT.tftio.WriteSequence((uint16_t*)bmp_public_buf, 200);
        #if HAS_BAK_VIEW_IN_FLASH
          W25QXX.init(SPI_QUARTER_SPEED);
          if (row < 20) W25QXX.SPI_FLASH_SectorErase(BAK_VIEW_ADDR_TFT35 + row * 4096);
          W25QXX.SPI_FLASH_BufferWrite(bmp_public_buf, BAK_VIEW_ADDR_TFT35 + row * 400, 400);
        #endif
        row++;
        if (row >= 200) {
          size = 809;
          row  = 0;

          gcode_preview_over = 0;
          //flash_preview_begin = 1;

          card.closefile();

          /*
          if (gCurFileState.file_open_flag != 0xAA) {
            reset_file_info();
            res = f_open(file, curFileName, FA_OPEN_EXISTING | FA_READ);
            if (res == FR_OK) {
              f_lseek(file,PREVIEW_SIZE+To_pre_view);
              gCurFileState.file_open_flag = 0xAA;
              //bakup_file_path((uint8_t *)curFileName, strlen(curFileName));
              srcfp = file;
              mksReprint.mks_printer_state = MKS_WORKING;
              once_flag = 0;
            }
          }
          */
          char *cur_name;

          cur_name = strrchr(list_file.file_name[sel_id], '/');

          SdFile file;
          SdFile *curDir;
          card.endFilePrint();
          const char * const fname = card.diveToFile(true, curDir, cur_name);
          if (!fname) return;
          if (file.open(curDir, fname, O_READ)) {
            gCfgItems.curFilesize = file.fileSize();
            file.close();
            update_spi_flash();
=======
          uint32_t br  = card.read(public_buf, 400);
          uint32_t *p1 = (uint32_t *)strstr((char *)public_buf, ";gimage:");
          if (p1) {
            gPicturePreviewStart += (uint32_t)p1 - (uint32_t)((uint32_t *)(&public_buf[0]));
            break;
>>>>>>> 082fce5e
          }
          else {
            gPicturePreviewStart += br;
          }
          if (br < 400) break;
        }
      }

<<<<<<< HEAD
        card.setIndex((PREVIEW_LITTLE_PIC_SIZE + To_pre_view) + size * row + 8);
        #if ENABLED(TFT_LVGL_UI_SPI)
          SPI_TFT.setWindow(xpos_pixel, ypos_pixel + row, 200, 1);
        #else
          LCD_setWindowArea(xpos_pixel, ypos_pixel + row, 200, 1);
          LCD_WriteRAM_Prepare();
        #endif
=======
      card.setIndex(gPicturePreviewStart + size * row + 8);
      SPI_TFT.setWindow(xpos_pixel, ypos_pixel + row, 200, 1);
>>>>>>> 082fce5e

      j = i = 0;

      while (1) {
        card.read(public_buf, 400);
        for (i = 0; i < 400;) {
          bmp_public_buf[j] = ascii2dec_test((char*)&public_buf[i]) << 4 | ascii2dec_test((char*)&public_buf[i + 1]);
          i                += 2;
          j++;
        }
<<<<<<< HEAD
        #if ENABLED(TFT_LVGL_UI_SPI)
          for (i = 0; i < 400;) {
            p_index = (uint16_t *)(&bmp_public_buf[i]);

            Color    = (*p_index >> 8);
            *p_index = Color | ((*p_index & 0xFF) << 8);
            i       += 2;
            if (*p_index == 0x0000) *p_index = 0xC318;
          }
          TFT_CS_L;
          TFT_DC_H;
          SPI.dmaSend(bmp_public_buf, 400, true);
          TFT_CS_H;

        #else
          for (i = 0; i < 400;) {
            p_index = (uint16_t *)(&bmp_public_buf[i]);
            if (*p_index == 0x0000) *p_index = 0x18C3;
            LCD_IO_WriteData(*p_index);
            i = i + 2;
          }
        #endif
=======
        if (j >= 400) break;
      }
      for (i = 0; i < 400; i += 2) {
        p_index  = (uint16_t *)(&bmp_public_buf[i]);
        if (*p_index == 0x0000) *p_index = LV_COLOR_BACKGROUND.full;
      }
      SPI_TFT.tftio.WriteSequence((uint16_t*)bmp_public_buf, 200);
      #if HAS_BAK_VIEW_IN_FLASH
>>>>>>> 082fce5e
        W25QXX.init(SPI_QUARTER_SPEED);
        if (row < 20) W25QXX.SPI_FLASH_SectorErase(BAK_VIEW_ADDR_TFT35 + row * 4096);
        W25QXX.SPI_FLASH_BufferWrite(bmp_public_buf, BAK_VIEW_ADDR_TFT35 + row * 400, 400);
<<<<<<< HEAD
        row++;
        if (row >= 200) {
          size = 809;
          row  = 0;

          gcode_preview_over = 0;
          //flash_preview_begin = 1;

          card.closefile();

          /*
          if (gCurFileState.file_open_flag != 0xAA) {
            reset_file_info();
            res = f_open(file, curFileName, FA_OPEN_EXISTING | FA_READ);
            if (res == FR_OK) {
              f_lseek(file,PREVIEW_SIZE+To_pre_view);
              gCurFileState.file_open_flag = 0xAA;
              //bakup_file_path((uint8_t *)curFileName, strlen(curFileName));
              srcfp = file;
              mksReprint.mks_printer_state = MKS_WORKING;
              once_flag = 0;
            }
          }
          */
          char *cur_name;

          cur_name = strrchr(list_file.file_name[sel_id], '/');

          SdFile file;
          SdFile *curDir;
          card.endFilePrint();
          const char * const fname = card.diveToFile(true, curDir, cur_name);
          if (!fname) return;
          if (file.open(curDir, fname, O_READ)) {
            gCfgItems.curFilesize = file.fileSize();
            file.close();
            update_spi_flash();
          }
=======
      #endif
      row++;
      if (row >= 200) {
        size = 809;
        row  = 0;

        gcode_preview_over = false;
>>>>>>> 082fce5e

        card.closefile();
        char *cur_name;

        cur_name = strrchr(list_file.file_name[sel_id], '/');

        SdFile file;
        SdFile *curDir;
        card.endFilePrint();
        const char * const fname = card.diveToFile(true, curDir, cur_name);
        if (!fname) return;
        if (file.open(curDir, fname, O_READ)) {
          gCfgItems.curFilesize = file.fileSize();
          file.close();
          update_spi_flash();
        }

        card.openFileRead(cur_name);
        if (card.isFileOpen()) {
          feedrate_percentage = 100;
          planner.flow_percentage[0] = 100;
          planner.e_factor[0]        = planner.flow_percentage[0] * 0.01;
          #if HAS_MULTI_EXTRUDER
            planner.flow_percentage[1] = 100;
            planner.e_factor[1]        = planner.flow_percentage[1] * 0.01;
          #endif
          card.startFileprint();
          TERN_(POWER_LOSS_RECOVERY, recovery.prepare());
          once_flag = false;
        }
        return;
      }
      card.closefile();
    #endif // SDSUPPORT
  }

  void draw_default_preview(int xpos_pixel, int ypos_pixel, uint8_t sel) {
    int index;
    int y_off = 0;
    W25QXX.init(SPI_QUARTER_SPEED);
    for (index = 0; index < 10; index++) { // 200*200
      #if HAS_BAK_VIEW_IN_FLASH
        if (sel == 1) {
          flash_view_Read(bmp_public_buf, 8000); // 20k
        }
        else {
          default_view_Read(bmp_public_buf, DEFAULT_VIEW_MAX_SIZE / 10); // 8k
        }
      #else
        default_view_Read(bmp_public_buf, DEFAULT_VIEW_MAX_SIZE / 10); // 8k
      #endif

      SPI_TFT.setWindow(xpos_pixel, y_off * 20 + ypos_pixel, 200, 20); // 200*200
      SPI_TFT.tftio.WriteSequence((uint16_t*)(bmp_public_buf), DEFAULT_VIEW_MAX_SIZE / 20);

      y_off++;
    }
    W25QXX.init(SPI_QUARTER_SPEED);
  }

  void disp_pre_gcode(int xpos_pixel, int ypos_pixel) {
    if (gcode_preview_over) gcode_preview(list_file.file_name[sel_id], xpos_pixel, ypos_pixel);
    #if HAS_BAK_VIEW_IN_FLASH
      if (flash_preview_begin) {
        flash_preview_begin = false;
        draw_default_preview(xpos_pixel, ypos_pixel, 1);
      }
    #endif
    #if HAS_GCODE_DEFAULT_VIEW_IN_FLASH
      if (default_preview_flg) {
        draw_default_preview(xpos_pixel, ypos_pixel, 0);
        default_preview_flg = false;
      }
    #endif
  }
#endif // HAS_GCODE_PREVIEW

void print_time_run() {
  static uint8_t lastSec = 0;

  if (print_time.seconds >= 60) {
    print_time.seconds = 0;
    print_time.minutes++;
    if (print_time.minutes >= 60) {
      print_time.minutes = 0;
      print_time.hours++;
    }
  }
  if (disp_state == PRINTING_UI) {
    if (lastSec != print_time.seconds) disp_print_time();
    lastSec = print_time.seconds;
  }
}

void GUI_RefreshPage() {
  if ((systick_uptime_millis % 1000) == 0) temps_update_flag = true;
  if ((systick_uptime_millis % 3000) == 0) printing_rate_update_flag = true;

  switch (disp_state) {
    case MAIN_UI:
      break;
    case EXTRUSION_UI:
      if (temps_update_flag) {
        temps_update_flag = false;
        disp_hotend_temp();
      }
      break;
    case PRE_HEAT_UI:
      if (temps_update_flag) {
        temps_update_flag = false;
        disp_desire_temp();
      }
      break;
    case PRINT_READY_UI:
      if (temps_update_flag) {
        temps_update_flag = false;
        lv_temp_refr();
      }
      break;

    case PRINT_FILE_UI: break;

    case PRINTING_UI:
      if (temps_update_flag) {
        temps_update_flag = false;
        disp_ext_temp();
        disp_bed_temp();
        disp_fan_speed();
        disp_print_time();
        disp_fan_Zpos();
      }
      if (printing_rate_update_flag || marlin_state == MF_SD_COMPLETE) {
        printing_rate_update_flag = false;
        if (!gcode_preview_over) setProBarRate();
      }
      break;

    case OPERATE_UI: break;

    case PAUSE_UI: break;

    case FAN_UI:
      if (temps_update_flag) {
        temps_update_flag = false;
        disp_fan_value();
      }
      break;

    case MOVE_MOTOR_UI: break;

    #if ENABLED(MKS_WIFI_MODULE)
      case WIFI_UI:
        if (temps_update_flag) {
          temps_update_flag = false;
          disp_wifi_state();
        }
        break;

      case BIND_UI: refresh_bind_ui(); break;
    #endif

    case FILAMENTCHANGE_UI:
      if (temps_update_flag) {
        temps_update_flag = false;
        disp_filament_temp();
      }
      break;
    case DIALOG_UI:
      filament_dialog_handle();
      TERN_(MKS_WIFI_MODULE, wifi_scan_handle());
      break;
    case MESHLEVELING_UI: break;
    case HARDWARE_TEST_UI: break;
    case WIFI_LIST_UI:
      #if ENABLED(MKS_WIFI_MODULE)
        if (printing_rate_update_flag) {
          disp_wifi_list();
          printing_rate_update_flag = false;
        }
      #endif
      break;
    case KEYBOARD_UI: break;

    #if ENABLED(MKS_WIFI_MODULE)
      case WIFI_TIPS_UI:
        switch (wifi_tips_type) {
          case TIPS_TYPE_JOINING:
            if (wifi_link_state == WIFI_CONNECTED && strcmp((const char *)wifi_list.wifiConnectedName,(const char *)wifi_list.wifiName[wifi_list.nameIndex]) == 0) {
              tips_disp.timer = TIPS_TIMER_STOP;
              tips_disp.timer_count = 0;

              lv_clear_wifi_tips();
              wifi_tips_type = TIPS_TYPE_WIFI_CONECTED;
              lv_draw_wifi_tips();

            }
            if (tips_disp.timer_count >= SEC_TO_MS(30)) {
              tips_disp.timer = TIPS_TIMER_STOP;
              tips_disp.timer_count = 0;
              lv_clear_wifi_tips();
              wifi_tips_type = TIPS_TYPE_TAILED_JOIN;
              lv_draw_wifi_tips();
            }
            break;
          case TIPS_TYPE_TAILED_JOIN:
            if (tips_disp.timer_count >= SEC_TO_MS(3)) {
              tips_disp.timer = TIPS_TIMER_STOP;
              tips_disp.timer_count = 0;

              last_disp_state = WIFI_TIPS_UI;
              lv_clear_wifi_tips();
              lv_draw_wifi_list();
            }
            break;
          case TIPS_TYPE_WIFI_CONECTED:
            if (tips_disp.timer_count >= SEC_TO_MS(3)) {
              tips_disp.timer = TIPS_TIMER_STOP;
              tips_disp.timer_count = 0;

              last_disp_state = WIFI_TIPS_UI;
              lv_clear_wifi_tips();
              lv_draw_wifi();
            }
            break;
          default: break;
        }
        break;
    #endif

    case BABY_STEP_UI:
      if (temps_update_flag) {
        temps_update_flag = false;
        disp_z_offset_value();
      }
      break;

    default: break;
  }

  print_time_run();
}

void clear_cur_ui() {
  last_disp_state = disp_state_stack._disp_state[disp_state_stack._disp_index];

  switch (disp_state_stack._disp_state[disp_state_stack._disp_index]) {
    case PRINT_READY_UI:              lv_clear_ready_print(); break;
    case PRINT_FILE_UI:               lv_clear_print_file(); break;
    case PRINTING_UI:                 lv_clear_printing(); break;
    case MOVE_MOTOR_UI:               lv_clear_move_motor(); break;
    case OPERATE_UI:                  lv_clear_operation(); break;
    case PAUSE_UI:                    break;
    case EXTRUSION_UI:                lv_clear_extrusion(); break;
    case PRE_HEAT_UI:                 lv_clear_preHeat(); break;
    case CHANGE_SPEED_UI:             lv_clear_change_speed(); break;
    case FAN_UI:                      lv_clear_fan(); break;
    case SET_UI:                      lv_clear_set(); break;
    case ZERO_UI:                     lv_clear_home(); break;
    case SPRAYER_UI:                  break;
    case MACHINE_UI:                  break;
    case LANGUAGE_UI:                 lv_clear_language(); break;
    case ABOUT_UI:                    lv_clear_about(); break;
    case LOG_UI:                      break;
    case DISK_UI:                     break;
    #if ENABLED(MKS_WIFI_MODULE)
      case WIFI_UI:                   lv_clear_wifi(); break;
    #endif
    case MORE_UI:                     lv_clear_more(); break;
    case FILETRANSFER_UI:             break;
    case DIALOG_UI:                   lv_clear_dialog(); break;
    case FILETRANSFERSTATE_UI:        break;
    case PRINT_MORE_UI:               break;
    case FILAMENTCHANGE_UI:           lv_clear_filament_change(); break;
    case LEVELING_UI:                 lv_clear_manualLevel(); break;
    #if ENABLED(MKS_WIFI_MODULE)
      case BIND_UI:                   lv_clear_cloud_bind(); break;
    #endif
    #if HAS_BED_PROBE
      case NOZZLE_PROBE_OFFSET_UI:    lv_clear_auto_level_offset_settings(); break;
    #endif
    case TOOL_UI:                     lv_clear_tool(); break;
    case MESHLEVELING_UI:             break;
    case HARDWARE_TEST_UI:            break;
    #if ENABLED(MKS_WIFI_MODULE)
      case WIFI_LIST_UI:              lv_clear_wifi_list(); break;
    #endif
    case KEYBOARD_UI:                 lv_clear_keyboard(); break;
    #if ENABLED(MKS_WIFI_MODULE)
      case WIFI_TIPS_UI:              lv_clear_wifi_tips(); break;
    #endif
    case MACHINE_PARA_UI:             lv_clear_machine_para(); break;
    case MACHINE_SETTINGS_UI:         lv_clear_machine_settings(); break;
    case TEMPERATURE_SETTINGS_UI:     break;
    case MOTOR_SETTINGS_UI:           lv_clear_motor_settings(); break;
    case MACHINETYPE_UI:              break;
    case STROKE_UI:                   break;
    case HOME_DIR_UI:                 break;
    case ENDSTOP_TYPE_UI:             break;
    case FILAMENT_SETTINGS_UI:        break;
    case LEVELING_SETTIGNS_UI:        break;
    case LEVELING_PARA_UI:            lv_clear_level_settings(); break;
    case DELTA_LEVELING_PARA_UI:      break;
    case MANUAL_LEVELING_POSIGION_UI: lv_clear_tramming_pos_settings(); break;
    case MAXFEEDRATE_UI:              lv_clear_max_feedrate_settings(); break;
    case STEPS_UI:                    lv_clear_step_settings(); break;
    case ACCELERATION_UI:             lv_clear_acceleration_settings(); break;
    case JERK_UI:                     TERN_(HAS_CLASSIC_JERK, lv_clear_jerk_settings()); break;
    case MOTORDIR_UI:                 break;
    case HOMESPEED_UI:                break;
    case NOZZLE_CONFIG_UI:            break;
    case HOTBED_CONFIG_UI:            break;
    case ADVANCED_UI:                 lv_clear_advance_settings(); break;
    case DOUBLE_Z_UI:                 break;
    case ENABLE_INVERT_UI:            break;
    case NUMBER_KEY_UI:               lv_clear_number_key(); break;
    case BABY_STEP_UI:                lv_clear_baby_stepping(); break;
    case PAUSE_POS_UI:                lv_clear_pause_position(); break;
    #if HAS_TRINAMIC_CONFIG
      case TMC_CURRENT_UI:            lv_clear_tmc_current_settings(); break;
    #endif
    case EEPROM_SETTINGS_UI:          lv_clear_eeprom_settings(); break;
    #if HAS_STEALTHCHOP
      case TMC_MODE_UI:               lv_clear_tmc_step_mode_settings(); break;
    #endif
    #if ENABLED(MKS_WIFI_MODULE)
      case WIFI_SETTINGS_UI:          lv_clear_wifi_settings(); break;
    #endif
    #if USE_SENSORLESS
      case HOMING_SENSITIVITY_UI:     lv_clear_homing_sensitivity_settings(); break;
    #endif
    #if HAS_ROTARY_ENCODER
      case ENCODER_SETTINGS_UI:       lv_clear_encoder_settings(); break;
    #endif
    #if ENABLED(TOUCH_SCREEN_CALIBRATION)
      case TOUCH_CALIBRATION_UI:      lv_clear_touch_calibration_screen(); break;
    #endif
    #if ENABLED(MULTI_VOLUME)
      case MEDIA_SELECT_UI:           lv_clear_media_select(); break;
    #endif
    default: break;
  }
}

void draw_return_ui() {
  if (disp_state_stack._disp_index > 0) {
    disp_state_stack._disp_index--;

    switch (disp_state_stack._disp_state[disp_state_stack._disp_index]) {
      case PRINT_READY_UI:              lv_draw_ready_print(); break;
      case PRINT_FILE_UI:               lv_draw_print_file(); break;

      case PRINTING_UI:                 if (gCfgItems.from_flash_pic)
                                          flash_preview_begin = true;
                                        else
                                          default_preview_flg = true;
                                        lv_draw_printing();
                                        break;

      case MOVE_MOTOR_UI:               lv_draw_move_motor(); break;
      case OPERATE_UI:                  lv_draw_operation(); break;
      case PAUSE_UI:                    break;
      case EXTRUSION_UI:                lv_draw_extrusion(); break;
      case PRE_HEAT_UI:                 lv_draw_preHeat(); break;
      case CHANGE_SPEED_UI:             lv_draw_change_speed(); break;
      case FAN_UI:                      lv_draw_fan(); break;
      case SET_UI:                      lv_draw_set(); break;
      case ZERO_UI:                     lv_draw_home(); break;
      case SPRAYER_UI:                  break;
      case MACHINE_UI:                  break;
      case LANGUAGE_UI:                 lv_draw_language(); break;
      case ABOUT_UI:                    lv_draw_about(); break;

      case CALIBRATE_UI:                break;
      case DISK_UI:                     break;
      #if ENABLED(MKS_WIFI_MODULE)
        case WIFI_UI:                   lv_draw_wifi(); break;
      #endif
      case MORE_UI:                     break;
      case PRINT_MORE_UI:               lv_draw_more(); break;
      case FILAMENTCHANGE_UI:           lv_draw_filament_change(); break;
      case LEVELING_UI:                 lv_draw_manualLevel(); break;
      #if ENABLED(MKS_WIFI_MODULE)
        case BIND_UI:                   lv_draw_cloud_bind(); break;
      #endif
      #if HAS_BED_PROBE
        case NOZZLE_PROBE_OFFSET_UI:    lv_draw_auto_level_offset_settings(); break;
      #endif
      case TOOL_UI:                     lv_draw_tool(); break;
      case GCODE_UI:                    lv_draw_gcode(); break;
      case MESHLEVELING_UI:             break;
      case HARDWARE_TEST_UI:            break;
      #if ENABLED(MKS_WIFI_MODULE)
        case WIFI_LIST_UI:              lv_draw_wifi_list(); break;
      #endif
      case KEYBOARD_UI:                 lv_draw_keyboard(); break;
      #if ENABLED(MKS_WIFI_MODULE)
        case WIFI_TIPS_UI:              lv_draw_wifi_tips(); break;
      #endif
      case MACHINE_PARA_UI:             lv_draw_machine_para(); break;
      case MACHINE_SETTINGS_UI:         lv_draw_machine_settings(); break;
      case TEMPERATURE_SETTINGS_UI:     break;
      case MOTOR_SETTINGS_UI:           lv_draw_motor_settings(); break;
      case MACHINETYPE_UI:              break;
      case STROKE_UI:                   break;
      case HOME_DIR_UI:                 break;
      case ENDSTOP_TYPE_UI:             break;
      case FILAMENT_SETTINGS_UI:        lv_draw_filament_settings(); break;
      case LEVELING_SETTIGNS_UI:        break;
      case LEVELING_PARA_UI:            lv_draw_level_settings(); break;
      case DELTA_LEVELING_PARA_UI:      break;
      case MANUAL_LEVELING_POSIGION_UI: lv_draw_tramming_pos_settings(); break;
      case MAXFEEDRATE_UI:              lv_draw_max_feedrate_settings(); break;
      case STEPS_UI:                    lv_draw_step_settings(); break;
      case ACCELERATION_UI:             lv_draw_acceleration_settings(); break;
      #if HAS_CLASSIC_JERK
        case JERK_UI:                   lv_draw_jerk_settings(); break;
      #endif
      case MOTORDIR_UI:                 break;
      case HOMESPEED_UI:                break;
      case NOZZLE_CONFIG_UI:            break;
      case HOTBED_CONFIG_UI:            break;
      case ADVANCED_UI:                 lv_draw_advance_settings(); break;
      case DOUBLE_Z_UI:                 break;
      case ENABLE_INVERT_UI:            break;
      case NUMBER_KEY_UI:               lv_draw_number_key(); break;
      case DIALOG_UI:                   break;
      case BABY_STEP_UI:                lv_draw_baby_stepping(); break;
      case PAUSE_POS_UI:                lv_draw_pause_position(); break;
      #if HAS_TRINAMIC_CONFIG
        case TMC_CURRENT_UI:            lv_draw_tmc_current_settings(); break;
      #endif
      case EEPROM_SETTINGS_UI:          lv_draw_eeprom_settings(); break;
        #if HAS_STEALTHCHOP
          case TMC_MODE_UI:             lv_draw_tmc_step_mode_settings(); break;
        #endif
      #if ENABLED(MKS_WIFI_MODULE)
        case WIFI_SETTINGS_UI:          lv_draw_wifi_settings(); break;
      #endif
      #if USE_SENSORLESS
        case HOMING_SENSITIVITY_UI:     lv_draw_homing_sensitivity_settings(); break;
      #endif
      #if HAS_ROTARY_ENCODER
        case ENCODER_SETTINGS_UI:       lv_draw_encoder_settings(); break;
      #endif
      default: break;
    }
  }
}

// Set the same image for both Released and Pressed
void lv_imgbtn_set_src_both(lv_obj_t *imgbtn, const void *src) {
  lv_imgbtn_set_src(imgbtn, LV_BTN_STATE_REL, src);
  lv_imgbtn_set_src(imgbtn, LV_BTN_STATE_PR,  src);
}

// Use label style for the image button
void lv_imgbtn_use_label_style(lv_obj_t *imgbtn) {
  lv_imgbtn_set_style(imgbtn, LV_BTN_STATE_REL, &tft_style_label_rel);
  lv_imgbtn_set_style(imgbtn, LV_BTN_STATE_PR,  &tft_style_label_pre);
}

// Use label style for the button
void lv_btn_use_label_style(lv_obj_t *btn) {
  lv_btn_set_style(btn, LV_BTN_STYLE_REL, &tft_style_label_rel);
  lv_btn_set_style(btn, LV_BTN_STYLE_PR,  &tft_style_label_pre);
}

// Use button style for the button
void lv_btn_use_button_style(lv_obj_t *btn) {
  lv_btn_set_style(btn, LV_BTN_STYLE_REL, &style_btn_rel);
  lv_btn_set_style(btn, LV_BTN_STYLE_PR,  &style_btn_pr);
}

// Use a single style for both Released and Pressed
void lv_btn_set_style_both(lv_obj_t *btn, lv_style_t *style) {
  lv_btn_set_style(btn, LV_BTN_STYLE_REL, style);
  lv_btn_set_style(btn, LV_BTN_STYLE_PR,  style);
}

// Create a screen
lv_obj_t* lv_screen_create(DISP_STATE newScreenType, const char *title) {
  lv_obj_t *scr = lv_obj_create(nullptr, nullptr);
  lv_obj_set_style(scr, &tft_style_scr);
  lv_scr_load(scr);
  lv_obj_clean(scr);

  // breadcrumbs
  if (disp_state_stack._disp_state[disp_state_stack._disp_index] != newScreenType) {
    disp_state_stack._disp_index++;
    disp_state_stack._disp_state[disp_state_stack._disp_index] = newScreenType;
  }
  disp_state = newScreenType;

  // title
  lv_obj_t *titleLabel = nullptr;
  if (!title)
    titleLabel = lv_label_create(scr, TITLE_XPOS, TITLE_YPOS, creat_title_text());
  else if (title[0] != '\0')
    titleLabel = lv_label_create(scr, TITLE_XPOS, TITLE_YPOS, title);
  if (titleLabel)
    lv_obj_set_style(titleLabel, &tft_style_label_rel);

  lv_refr_now(lv_refr_get_disp_refreshing());

  return scr;
}

// Create an empty label
lv_obj_t* lv_label_create_empty(lv_obj_t *par) {
  lv_obj_t *label = lv_label_create(par, (lv_obj_t*)nullptr);
  return label;
}

// Create a label with style and text
lv_obj_t* lv_label_create(lv_obj_t *par, const char *text) {
  lv_obj_t *label = lv_label_create_empty(par);
  if (text) lv_label_set_text(label, text);
  lv_obj_set_style(label, &tft_style_label_rel);
  return label;
}

// Create a label with style, position, and text
lv_obj_t* lv_label_create(lv_obj_t *par, lv_coord_t x, lv_coord_t y, const char *text) {
  lv_obj_t *label = lv_label_create(par, text);
  lv_obj_set_pos(label, x, y);
  return label;
}

// Create a button with callback, ID, and Style.
lv_obj_t* lv_btn_create(lv_obj_t *par, lv_event_cb_t cb, const int id/*=0*/, lv_style_t *style/*=&style_para_value*/) {
  lv_obj_t *btn = lv_btn_create(par, nullptr);
  if (id)
    lv_obj_set_event_cb_mks(btn, cb, id, "", 0);
  else
    lv_obj_set_event_cb(btn, cb);
  lv_btn_set_style_both(btn, style);
  return btn;
}

// Create a button with callback and ID, with label style.
lv_obj_t* lv_label_btn_create(lv_obj_t *par, lv_event_cb_t cb, const int id/*=0*/) {
  lv_obj_t *btn = lv_btn_create(par, cb, id, nullptr);
  lv_btn_use_label_style(btn);
  return btn;
}

// Create a button with callback and ID, with button style.
lv_obj_t* lv_button_btn_create(lv_obj_t *par, lv_event_cb_t cb, const int id/*=0*/) {
  lv_obj_t *btn = lv_btn_create(par, cb, id, nullptr);
  lv_btn_use_button_style(btn);
  return btn;
}

// Create a button with position, size, callback, ID, and style.
lv_obj_t* lv_btn_create(lv_obj_t *par, lv_coord_t x, lv_coord_t y, lv_coord_t w, lv_coord_t h, lv_event_cb_t cb, const int id, lv_style_t *style) {
  lv_obj_t *btn = lv_btn_create(par, cb, id, style);
  lv_obj_set_pos(btn, x, y);
  lv_obj_set_size(btn, w, h);
  return btn;
}

// Create a button with position, size, callback, and ID. Style set to style_para_value.
lv_obj_t* lv_btn_create(lv_obj_t *par, lv_coord_t x, lv_coord_t y, lv_coord_t w, lv_coord_t h, lv_event_cb_t cb, const int id/*=0*/) {
  lv_obj_t *btn = lv_btn_create(par, x, y, w, h, cb, id, &style_para_value);
  return btn;
}

// Create a button with position, size, callback, and ID, with label style.
lv_obj_t* lv_label_btn_create(lv_obj_t *par, lv_coord_t x, lv_coord_t y, lv_coord_t w, lv_coord_t h, lv_event_cb_t cb, const int id/*=0*/) {
  lv_obj_t *btn = lv_label_btn_create(par, cb, id);
  lv_obj_set_pos(btn, x, y);
  lv_obj_set_size(btn, w, h);
  return btn;
}

// Create a button with position, size, callback, and ID, with label style.
lv_obj_t* lv_button_btn_create(lv_obj_t *par, lv_coord_t x, lv_coord_t y, lv_coord_t w, lv_coord_t h, lv_event_cb_t cb, const int id/*=0*/) {
  lv_obj_t *btn = lv_button_btn_create(par, cb, id);
  lv_obj_set_pos(btn, x, y);
  lv_obj_set_size(btn, w, h);
  return btn;
}

// Create a button with callback and ID. Style set to style_para_back.
lv_obj_t* lv_btn_create_back(lv_obj_t *par, lv_event_cb_t cb, const int id/*=0*/) {
  return lv_btn_create(par, cb, id, &style_para_back);
}
// Create a button with position, size, callback, and ID. Style set to style_para_back.
lv_obj_t* lv_btn_create_back(lv_obj_t *par, lv_coord_t x, lv_coord_t y, lv_coord_t w, lv_coord_t h, lv_event_cb_t cb, const int id/*=0*/) {
  lv_obj_t *btn = lv_btn_create_back(par, cb, id);
  lv_obj_set_pos(btn, x, y);
  lv_obj_set_size(btn, w, h);
  return btn;
}

// Create an image button with image, callback, and ID. Use label style.
lv_obj_t* lv_imgbtn_create(lv_obj_t *par, const char *img, lv_event_cb_t cb, const int id/*=0*/) {
  lv_obj_t *btn = lv_imgbtn_create(par, nullptr);
  if (img) lv_imgbtn_set_src_both(btn, img);
  if (id)
    lv_obj_set_event_cb_mks(btn, cb, id, "", 0);
  else
    lv_obj_set_event_cb(btn, cb);
  lv_imgbtn_use_label_style(btn);
  lv_btn_set_layout(btn, LV_LAYOUT_OFF);
  return btn;
}

// Create an image button with image, position, callback, and ID. Use label style.
lv_obj_t* lv_imgbtn_create(lv_obj_t *par, const char *img, lv_coord_t x, lv_coord_t y, lv_event_cb_t cb, const int id/*=0*/) {
  lv_obj_t *btn = lv_imgbtn_create(par, img, cb, id);
  lv_obj_set_pos(btn, x, y);
  return btn;
}

lv_obj_t* lv_big_button_create(lv_obj_t *par, const char *img, const char *text, lv_coord_t x, lv_coord_t y, lv_event_cb_t cb, const int id, bool centerLabel) {
  lv_obj_t *btn = lv_imgbtn_create(par, img, cb, id);
  lv_obj_set_pos(btn, x, y);
  lv_obj_t *label = lv_label_create_empty(btn);
  if (gCfgItems.multiple_language) {
    lv_label_set_text(label, text);
    if (centerLabel)
      lv_obj_align(label, btn, LV_ALIGN_CENTER, 0, 0);
    else
      lv_obj_align(label, btn, LV_ALIGN_IN_BOTTOM_MID, 0, BUTTON_TEXT_Y_OFFSET);
  }
  if (TERN0(HAS_ROTARY_ENCODER, gCfgItems.encoder_enable))
    lv_group_add_obj(g, btn);
  return btn;
}

lv_obj_t* lv_screen_menu_item(lv_obj_t *par, const char *text, lv_coord_t x, lv_coord_t y, lv_event_cb_t cb, const int id, const int index, bool drawArrow) {
  lv_obj_t *btn = lv_btn_create(par, nullptr);   /*Add a button the current screen*/
  lv_obj_set_pos(btn, x, y);                         /*Set its position*/
  lv_obj_set_size(btn, PARA_UI_SIZE_X, PARA_UI_SIZE_Y);                       /*Set its size*/
  if (id > -1) lv_obj_set_event_cb_mks(btn, cb, id, "", 0);
  lv_btn_use_label_style(btn);
  lv_btn_set_layout(btn, LV_LAYOUT_OFF);
  lv_obj_t *label = lv_label_create_empty(btn);        /*Add a label to the button*/
  if (gCfgItems.multiple_language) {
    lv_label_set_text(label, text);
    lv_obj_align(label, btn, LV_ALIGN_IN_LEFT_MID, 0, 0);
  }
  if (TERN0(HAS_ROTARY_ENCODER, gCfgItems.encoder_enable))
    lv_group_add_obj(g, btn);

  if (drawArrow) (void)lv_imgbtn_create(par, "F:/bmp_arrow.bin", x + PARA_UI_SIZE_X, y + PARA_UI_ARROW_V, cb, id);

  lv_obj_t *line1 = lv_line_create(par, nullptr);
  lv_ex_line(line1, line_points[index]);

  return btn;
}

lv_obj_t* lv_screen_menu_item_1_edit(lv_obj_t *par, const char *text, lv_coord_t x, lv_coord_t y, lv_event_cb_t cb, const int id, const int index, const char *editValue) {
  lv_obj_t *btn = lv_screen_menu_item(par, text, x, y, cb, -1, index, false);
  lv_obj_t *btnValue = lv_btn_create(par, PARA_UI_VALUE_POS_X, y + PARA_UI_VALUE_V, PARA_UI_VALUE_BTN_X_SIZE, PARA_UI_VALUE_BTN_Y_SIZE, cb, id);
  lv_obj_t *labelValue = lv_label_create_empty(btnValue);
  lv_label_set_text(labelValue, editValue);
  lv_obj_align(labelValue, btnValue, LV_ALIGN_CENTER, 0, 0);
  return btn;
}

lv_obj_t* lv_screen_menu_item_2_edit(lv_obj_t *par, const char *text, lv_coord_t x, lv_coord_t y, lv_event_cb_t cb, const int id, const int index, const char *editValue, const int idEdit2, const char *editValue2) {
  lv_obj_t *btn = lv_screen_menu_item(par, text, x, y, cb, -1, index, false);

  lv_obj_t *btnValue = lv_btn_create(par, PARA_UI_VALUE_POS_X_2, y + PARA_UI_VALUE_V_2, PARA_UI_VALUE_BTN_X_SIZE, PARA_UI_VALUE_BTN_Y_SIZE, cb, idEdit2);
  lv_obj_t *labelValue = lv_label_create_empty(btnValue);
  lv_label_set_text(labelValue, editValue2);
  lv_obj_align(labelValue, btnValue, LV_ALIGN_CENTER, 0, 0);

  btnValue = lv_btn_create(par, PARA_UI_VALUE_POS_X, y + PARA_UI_VALUE_V, PARA_UI_VALUE_BTN_X_SIZE, PARA_UI_VALUE_BTN_Y_SIZE, cb, id);
  labelValue = lv_label_create_empty(btnValue);
  lv_label_set_text(labelValue, editValue);
  lv_obj_align(labelValue, btnValue, LV_ALIGN_CENTER, 0, 0);

  return btn;
}

lv_obj_t* lv_screen_menu_item_onoff(lv_obj_t *par, const char *text, lv_coord_t x, lv_coord_t y, lv_event_cb_t cb, const int id, const int index, const bool curValue) {
  lv_screen_menu_item(par, text, x, y, cb, -1, index, false);
  lv_obj_t *btnValue = lv_imgbtn_create(par, curValue ? "F:/bmp_enable.bin" : "F:/bmp_disable.bin", PARA_UI_STATE_POS_X, y + PARA_UI_STATE_V, cb, id);
  lv_obj_t *labelValue = lv_label_create_empty(btnValue);
  lv_label_set_text(labelValue, curValue ? machine_menu.enable : machine_menu.disable);
  lv_obj_align(labelValue, btnValue, LV_ALIGN_CENTER, 0, 0);
  return btnValue;
}

void lv_screen_menu_item_onoff_update(lv_obj_t *btn, const bool curValue) {
  lv_imgbtn_set_src_both(btn, curValue ? "F:/bmp_enable.bin" : "F:/bmp_disable.bin");
  lv_label_set_text((lv_obj_t*)btn->child_ll.head, curValue ? machine_menu.enable : machine_menu.disable);
}


#if ENABLED(SDSUPPORT)

  void sd_detection() {
    static bool last_sd_status;
    const bool sd_status = IS_SD_INSERTED();
    if (sd_status != last_sd_status) {
      last_sd_status = sd_status;
      if (sd_status) card.mount(); else card.release();
    }
  }

#endif

void lv_ex_line(lv_obj_t *line, lv_point_t *points) {
  // Copy the previous line and apply the new style
  lv_line_set_points(line, points, 2);     // Set the points
  lv_line_set_style(line, LV_LINE_STYLE_MAIN, &style_line);
  lv_obj_align(line, nullptr, LV_ALIGN_IN_TOP_MID, 0, 0);
}

extern volatile uint32_t systick_uptime_millis;

void print_time_count() {
  if ((systick_uptime_millis % 1000) == 0)
  if (print_time.start == 1) print_time.seconds++;
}

void LV_TASK_HANDLER() {
  lv_task_handler();
  if (mks_test_flag == 0x1E) mks_hardware_test();

  TERN_(HAS_GCODE_PREVIEW, disp_pre_gcode(2, 36));

  GUI_RefreshPage();

  TERN_(MKS_WIFI_MODULE, get_wifi_commands());

  #if HAS_ROTARY_ENCODER
    if (gCfgItems.encoder_enable) lv_update_encoder();
  #endif
}

#endif // HAS_TFT_LVGL_UI<|MERGE_RESOLUTION|>--- conflicted
+++ resolved
@@ -589,114 +589,22 @@
     #endif
   }
 
-<<<<<<< HEAD
-  #if 1
-
-    void gcode_preview(char *path, int xpos_pixel, int ypos_pixel) {
-      #if ENABLED(SDSUPPORT)
-        //uint8_t ress;
-        //uint32_t write;
-        volatile uint32_t i, j;
-        volatile uint16_t *p_index;
-        //int res;
-        char *cur_name;
-
-        cur_name = strrchr(path, '/');
-        card.openFileRead(cur_name);
-
-        if (gPicturePreviewStart <= 0) {
-          while (1) {
-            uint32_t br  = card.read(public_buf, 400);
-            uint32_t* p1 = (uint32_t *)strstr((char *)public_buf, ";gimage:");
-            if (p1) {
-              gPicturePreviewStart += (uint32_t)p1 - (uint32_t)((uint32_t *)(&public_buf[0]));
-              break;
-            }
-            else {
-              gPicturePreviewStart += br;
-            }
-            if (br < 400) break;
-          }
-        }
-
-        card.setIndex((gPicturePreviewStart + To_pre_view) + size * row + 8);
-        SPI_TFT.setWindow(xpos_pixel, ypos_pixel + row, 200, 1);
-=======
   void gcode_preview(char *path, int xpos_pixel, int ypos_pixel) {
     #if ENABLED(SDSUPPORT)
       volatile uint32_t i, j;
       volatile uint16_t *p_index;
       char *cur_name;
->>>>>>> 082fce5e
 
       cur_name = strrchr(path, '/');
       card.openFileRead(cur_name);
 
       if (gPicturePreviewStart <= 0) {
         while (1) {
-<<<<<<< HEAD
-          card.read(public_buf, 400);
-          for (i = 0; i < 400;) {
-            bmp_public_buf[j] = ascii2dec_test((char*)&public_buf[i]) << 4 | ascii2dec_test((char*)&public_buf[i + 1]);
-            i                += 2;
-            j++;
-          }
-          if (j >= 400) break;
-        }
-        for (i = 0; i < 400; i += 2) {
-          p_index  = (uint16_t *)(&bmp_public_buf[i]);
-          if (*p_index == 0x0000) *p_index = LV_COLOR_BACKGROUND.full;
-        }
-        SPI_TFT.tftio.WriteSequence((uint16_t*)bmp_public_buf, 200);
-        #if HAS_BAK_VIEW_IN_FLASH
-          W25QXX.init(SPI_QUARTER_SPEED);
-          if (row < 20) W25QXX.SPI_FLASH_SectorErase(BAK_VIEW_ADDR_TFT35 + row * 4096);
-          W25QXX.SPI_FLASH_BufferWrite(bmp_public_buf, BAK_VIEW_ADDR_TFT35 + row * 400, 400);
-        #endif
-        row++;
-        if (row >= 200) {
-          size = 809;
-          row  = 0;
-
-          gcode_preview_over = 0;
-          //flash_preview_begin = 1;
-
-          card.closefile();
-
-          /*
-          if (gCurFileState.file_open_flag != 0xAA) {
-            reset_file_info();
-            res = f_open(file, curFileName, FA_OPEN_EXISTING | FA_READ);
-            if (res == FR_OK) {
-              f_lseek(file,PREVIEW_SIZE+To_pre_view);
-              gCurFileState.file_open_flag = 0xAA;
-              //bakup_file_path((uint8_t *)curFileName, strlen(curFileName));
-              srcfp = file;
-              mksReprint.mks_printer_state = MKS_WORKING;
-              once_flag = 0;
-            }
-          }
-          */
-          char *cur_name;
-
-          cur_name = strrchr(list_file.file_name[sel_id], '/');
-
-          SdFile file;
-          SdFile *curDir;
-          card.endFilePrint();
-          const char * const fname = card.diveToFile(true, curDir, cur_name);
-          if (!fname) return;
-          if (file.open(curDir, fname, O_READ)) {
-            gCfgItems.curFilesize = file.fileSize();
-            file.close();
-            update_spi_flash();
-=======
           uint32_t br  = card.read(public_buf, 400);
           uint32_t *p1 = (uint32_t *)strstr((char *)public_buf, ";gimage:");
           if (p1) {
             gPicturePreviewStart += (uint32_t)p1 - (uint32_t)((uint32_t *)(&public_buf[0]));
             break;
->>>>>>> 082fce5e
           }
           else {
             gPicturePreviewStart += br;
@@ -705,18 +613,8 @@
         }
       }
 
-<<<<<<< HEAD
-        card.setIndex((PREVIEW_LITTLE_PIC_SIZE + To_pre_view) + size * row + 8);
-        #if ENABLED(TFT_LVGL_UI_SPI)
-          SPI_TFT.setWindow(xpos_pixel, ypos_pixel + row, 200, 1);
-        #else
-          LCD_setWindowArea(xpos_pixel, ypos_pixel + row, 200, 1);
-          LCD_WriteRAM_Prepare();
-        #endif
-=======
       card.setIndex(gPicturePreviewStart + size * row + 8);
       SPI_TFT.setWindow(xpos_pixel, ypos_pixel + row, 200, 1);
->>>>>>> 082fce5e
 
       j = i = 0;
 
@@ -727,30 +625,6 @@
           i                += 2;
           j++;
         }
-<<<<<<< HEAD
-        #if ENABLED(TFT_LVGL_UI_SPI)
-          for (i = 0; i < 400;) {
-            p_index = (uint16_t *)(&bmp_public_buf[i]);
-
-            Color    = (*p_index >> 8);
-            *p_index = Color | ((*p_index & 0xFF) << 8);
-            i       += 2;
-            if (*p_index == 0x0000) *p_index = 0xC318;
-          }
-          TFT_CS_L;
-          TFT_DC_H;
-          SPI.dmaSend(bmp_public_buf, 400, true);
-          TFT_CS_H;
-
-        #else
-          for (i = 0; i < 400;) {
-            p_index = (uint16_t *)(&bmp_public_buf[i]);
-            if (*p_index == 0x0000) *p_index = 0x18C3;
-            LCD_IO_WriteData(*p_index);
-            i = i + 2;
-          }
-        #endif
-=======
         if (j >= 400) break;
       }
       for (i = 0; i < 400; i += 2) {
@@ -759,50 +633,9 @@
       }
       SPI_TFT.tftio.WriteSequence((uint16_t*)bmp_public_buf, 200);
       #if HAS_BAK_VIEW_IN_FLASH
->>>>>>> 082fce5e
         W25QXX.init(SPI_QUARTER_SPEED);
         if (row < 20) W25QXX.SPI_FLASH_SectorErase(BAK_VIEW_ADDR_TFT35 + row * 4096);
         W25QXX.SPI_FLASH_BufferWrite(bmp_public_buf, BAK_VIEW_ADDR_TFT35 + row * 400, 400);
-<<<<<<< HEAD
-        row++;
-        if (row >= 200) {
-          size = 809;
-          row  = 0;
-
-          gcode_preview_over = 0;
-          //flash_preview_begin = 1;
-
-          card.closefile();
-
-          /*
-          if (gCurFileState.file_open_flag != 0xAA) {
-            reset_file_info();
-            res = f_open(file, curFileName, FA_OPEN_EXISTING | FA_READ);
-            if (res == FR_OK) {
-              f_lseek(file,PREVIEW_SIZE+To_pre_view);
-              gCurFileState.file_open_flag = 0xAA;
-              //bakup_file_path((uint8_t *)curFileName, strlen(curFileName));
-              srcfp = file;
-              mksReprint.mks_printer_state = MKS_WORKING;
-              once_flag = 0;
-            }
-          }
-          */
-          char *cur_name;
-
-          cur_name = strrchr(list_file.file_name[sel_id], '/');
-
-          SdFile file;
-          SdFile *curDir;
-          card.endFilePrint();
-          const char * const fname = card.diveToFile(true, curDir, cur_name);
-          if (!fname) return;
-          if (file.open(curDir, fname, O_READ)) {
-            gCfgItems.curFilesize = file.fileSize();
-            file.close();
-            update_spi_flash();
-          }
-=======
       #endif
       row++;
       if (row >= 200) {
@@ -810,7 +643,6 @@
         row  = 0;
 
         gcode_preview_over = false;
->>>>>>> 082fce5e
 
         card.closefile();
         char *cur_name;
