/*****************************
 * advance_settings_menu.cpp *
 *****************************/

/****************************************************************************
 *   Written By Mark Pelletier  2017 - Aleph Objects, Inc.                  *
 *   Written By Marcio Teixeira 2018 - Aleph Objects, Inc.                  *
 *                                                                          *
 *   This program is free software: you can redistribute it and/or modify   *
 *   it under the terms of the GNU General Public License as published by   *
 *   the Free Software Foundation, either version 3 of the License, or      *
 *   (at your option) any later version.                                    *
 *                                                                          *
 *   This program is distributed in the hope that it will be useful,        *
 *   but WITHOUT ANY WARRANTY; without even the implied warranty of         *
 *   MERCHANTABILITY or FITNESS FOR A PARTICULAR PURPOSE.  See the          *
 *   GNU General Public License for more details.                           *
 *                                                                          *
 *   To view a copy of the GNU General Public License, go to the following  *
 *   location: <https://www.gnu.org/licenses/>.                             *
 ****************************************************************************/

#include "../config.h"
#include "screens.h"

#ifdef FTDI_ADVANCED_SETTINGS_MENU

using namespace FTDI;
using namespace ExtUI;
using namespace Theme;

void AdvancedSettingsMenu::onRedraw(draw_mode_t what) {
  if (what & BACKGROUND) {
    CommandProcessor cmd;
    cmd.cmd(CLEAR_COLOR_RGB(Theme::bg_color))
       .cmd(CLEAR(true,true,true));
  }

<<<<<<< HEAD
    #ifdef TOUCH_UI_PORTRAIT
=======
    #if ENABLED(TOUCH_UI_PORTRAIT)
>>>>>>> 082fce5e
      #if EITHER(HAS_MULTI_HOTEND, SENSORLESS_HOMING)
        #define GRID_ROWS 9
      #else
        #define GRID_ROWS 8
      #endif
      #define GRID_COLS 2
      #define RESTORE_DEFAULTS_POS    BTN_POS(1,1), BTN_SIZE(2,1)
      #define DISPLAY_POS             BTN_POS(1,2), BTN_SIZE(1,1)
      #define INTERFACE_POS           BTN_POS(2,2), BTN_SIZE(1,1)
      #define ZPROBE_ZOFFSET_POS      BTN_POS(1,3), BTN_SIZE(1,1)
      #define STEPS_PER_MM_POS        BTN_POS(2,3), BTN_SIZE(1,1)
      #define FILAMENT_POS            BTN_POS(1,4), BTN_SIZE(1,1)
      #define VELOCITY_POS            BTN_POS(2,4), BTN_SIZE(1,1)
      #define TMC_CURRENT_POS         BTN_POS(1,5), BTN_SIZE(1,1)
      #define ACCELERATION_POS        BTN_POS(2,5), BTN_SIZE(1,1)
      #define ENDSTOPS_POS            BTN_POS(1,6), BTN_SIZE(1,1)
      #define JERK_POS                BTN_POS(2,6), BTN_SIZE(1,1)
      #define CASE_LIGHT_POS          BTN_POS(1,7), BTN_SIZE(1,1)
      #define BACKLASH_POS            BTN_POS(2,7), BTN_SIZE(1,1)
      #define OFFSETS_POS             BTN_POS(1,8), BTN_SIZE(1,1)
      #define TMC_HOMING_THRS_POS     BTN_POS(2,8), BTN_SIZE(1,1)
      #if EITHER(HAS_MULTI_HOTEND, SENSORLESS_HOMING)
        #define BACK_POS              BTN_POS(1,9), BTN_SIZE(2,1)
      #else
        #define BACK_POS              BTN_POS(1,8), BTN_SIZE(2,1)
      #endif
    #else
      #define GRID_ROWS 6
      #define GRID_COLS 3
      #define ZPROBE_ZOFFSET_POS      BTN_POS(1,1), BTN_SIZE(1,1)
      #define CASE_LIGHT_POS          BTN_POS(1,4), BTN_SIZE(1,1)
      #define STEPS_PER_MM_POS        BTN_POS(2,1), BTN_SIZE(1,1)
      #define TMC_CURRENT_POS         BTN_POS(3,1), BTN_SIZE(1,1)
      #define TMC_HOMING_THRS_POS     BTN_POS(3,2), BTN_SIZE(1,1)
      #define BACKLASH_POS            BTN_POS(3,3), BTN_SIZE(1,1)
      #define FILAMENT_POS            BTN_POS(1,3), BTN_SIZE(1,1)
      #define ENDSTOPS_POS            BTN_POS(3,4), BTN_SIZE(1,1)
      #define DISPLAY_POS             BTN_POS(3,5), BTN_SIZE(1,1)
      #define INTERFACE_POS           BTN_POS(1,5), BTN_SIZE(2,1)
      #define RESTORE_DEFAULTS_POS    BTN_POS(1,6), BTN_SIZE(2,1)
      #define VELOCITY_POS            BTN_POS(2,2), BTN_SIZE(1,1)
      #define ACCELERATION_POS        BTN_POS(2,3), BTN_SIZE(1,1)
      #define JERK_POS                BTN_POS(2,4), BTN_SIZE(1,1)
      #define OFFSETS_POS             BTN_POS(1,2), BTN_SIZE(1,1)
      #define BACK_POS                BTN_POS(3,6), BTN_SIZE(1,1)
    #endif

  if (what & FOREGROUND) {
    CommandProcessor cmd;
    cmd.colors(normal_btn)
       .font(Theme::font_medium)
      .enabled(ENABLED(HAS_BED_PROBE))
      .tag(2) .button(ZPROBE_ZOFFSET_POS,     GET_TEXT_F(MSG_ZPROBE_ZOFFSET))
      .enabled(ENABLED(CASE_LIGHT_ENABLE))
      .tag(16).button(CASE_LIGHT_POS,         GET_TEXT_F(MSG_CASE_LIGHT))
      .tag(3) .button(STEPS_PER_MM_POS,       GET_TEXT_F(MSG_STEPS_PER_MM))
      .enabled(ENABLED(HAS_TRINAMIC_CONFIG))
      .tag(13).button(TMC_CURRENT_POS,        GET_TEXT_F(MSG_TMC_CURRENT))
      .enabled(ENABLED(SENSORLESS_HOMING))
      .tag(14).button(TMC_HOMING_THRS_POS,    GET_TEXT_F(MSG_TMC_HOMING_THRS))
      .enabled(ENABLED(HAS_MULTI_HOTEND))
      .tag(4) .button(OFFSETS_POS,            GET_TEXT_F(MSG_OFFSETS_MENU))
      .enabled(EITHER(LIN_ADVANCE, FILAMENT_RUNOUT_SENSOR))
      .tag(11).button(FILAMENT_POS,           GET_TEXT_F(MSG_FILAMENT))
      .tag(12).button(ENDSTOPS_POS,           GET_TEXT_F(MSG_LCD_ENDSTOPS))
      .tag(15).button(DISPLAY_POS,            GET_TEXT_F(MSG_DISPLAY_MENU))
      .tag(9) .button(INTERFACE_POS,          GET_TEXT_F(MSG_INTERFACE))
      .tag(10).button(RESTORE_DEFAULTS_POS,   GET_TEXT_F(MSG_RESTORE_DEFAULTS))
      .tag(5) .button(VELOCITY_POS,           GET_TEXT_F(MSG_VELOCITY))
      .tag(6) .button(ACCELERATION_POS,       GET_TEXT_F(MSG_ACCELERATION))
      .tag(7) .button(JERK_POS,               GET_TEXT_F(TERN(HAS_JUNCTION_DEVIATION, MSG_JUNCTION_DEVIATION, MSG_JERK)))
      .enabled(ENABLED(BACKLASH_GCODE))
      .tag(8).button(BACKLASH_POS,            GET_TEXT_F(MSG_BACKLASH))
      .colors(action_btn)
      .tag(1).button(BACK_POS,                GET_TEXT_F(MSG_BACK));
  }
}

bool AdvancedSettingsMenu::onTouchEnd(uint8_t tag) {
  switch (tag) {
    case  1: SaveSettingsDialogBox::promptToSaveSettings(); break;
    #if HAS_BED_PROBE
    case  2: GOTO_SCREEN(ZOffsetScreen);              break;
    #endif
    case  3: GOTO_SCREEN(StepsScreen);                break;
    #if ENABLED(HAS_MULTI_HOTEND)
    case  4: GOTO_SCREEN(NozzleOffsetScreen);         break;
    #endif
    case  5: GOTO_SCREEN(MaxVelocityScreen);          break;
    case  6: GOTO_SCREEN(DefaultAccelerationScreen);  break;
    case  7: GOTO_SCREEN(TERN(HAS_JUNCTION_DEVIATION, JunctionDeviationScreen, JerkScreen)); break;
    #if ENABLED(BACKLASH_GCODE)
    case  8: GOTO_SCREEN(BacklashCompensationScreen); break;
    #endif
    case  9: GOTO_SCREEN(InterfaceSettingsScreen);  LockScreen::check_passcode(); break;
    case 10: GOTO_SCREEN(RestoreFailsafeDialogBox); LockScreen::check_passcode(); break;
    #if EITHER(LIN_ADVANCE, FILAMENT_RUNOUT_SENSOR)
    case 11: GOTO_SCREEN(FilamentMenu); break;
    #endif
    case 12: GOTO_SCREEN(EndstopStatesScreen); break;
    #if HAS_TRINAMIC_CONFIG
    case 13: GOTO_SCREEN(StepperCurrentScreen); break;
    #endif
    #if ENABLED(SENSORLESS_HOMING)
    case 14: GOTO_SCREEN(StepperBumpSensitivityScreen); break;
    #endif
    case 15: GOTO_SCREEN(DisplayTuningScreen); break;
    #if ENABLED(CASE_LIGHT_ENABLE)
    case 16: GOTO_SCREEN(CaseLightScreen); break;
    #endif
    default: return false;
  }
  return true;
}

#endif // FTDI_ADVANCED_SETTINGS_MENU<|MERGE_RESOLUTION|>--- conflicted
+++ resolved
@@ -36,11 +36,7 @@
        .cmd(CLEAR(true,true,true));
   }
 
-<<<<<<< HEAD
-    #ifdef TOUCH_UI_PORTRAIT
-=======
     #if ENABLED(TOUCH_UI_PORTRAIT)
->>>>>>> 082fce5e
       #if EITHER(HAS_MULTI_HOTEND, SENSORLESS_HOMING)
         #define GRID_ROWS 9
       #else
