--- conflicted
+++ resolved
@@ -113,19 +113,9 @@
 
 /**
  * Settings for the 4D Systems,        4.3" Embedded SPI Display             480x272, SPI, FT800 (4DLCD-FT843)
-<<<<<<< HEAD
- *
- *    https://4dsystems.com.au/4dlcd-ft843
- *
- * Datasheet:
- *
- *    https://4dsystems.com.au/mwdownloads/download/link/id/52/
- *
-=======
  *  https://4dsystems.com.au/4dlcd-ft843
  * Datasheet:
  *  https://4dsystems.com.au/mwdownloads/download/link/id/52/
->>>>>>> de68b375
  */
 #elif defined(LCD_4DSYSTEMS_4DLCD_FT843)
   #if !HAS_RESOLUTION
@@ -146,17 +136,7 @@
 
 /**
  * Settings for the Aleph Objects Color LCD User Interface
-<<<<<<< HEAD
- *
- *    https://code.alephobjects.com/source/aotctl/
- *
- * Datasheet:
- *
- *    https://www.hantronix.com/files/data/s1501799605s500-gh7.pdf
- *
-=======
  * Datasheet https://www.hantronix.com/files/data/s1501799605s500-gh7.pdf
->>>>>>> de68b375
  */
 #elif defined(LCD_ALEPHOBJECTS_CLCD_UI)
   #if !HAS_RESOLUTION
