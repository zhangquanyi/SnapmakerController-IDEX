/**
 * Marlin 3D Printer Firmware
 * Copyright (c) 2020 MarlinFirmware [https://github.com/MarlinFirmware/Marlin]
 *
 * Based on Sprinter and grbl.
 * Copyright (c) 2011 Camiel Gubbels / Erik van der Zalm
 *
 * This program is free software: you can redistribute it and/or modify
 * it under the terms of the GNU General Public License as published by
 * the Free Software Foundation, either version 3 of the License, or
 * (at your option) any later version.
 *
 * This program is distributed in the hope that it will be useful,
 * but WITHOUT ANY WARRANTY; without even the implied warranty of
 * MERCHANTABILITY or FITNESS FOR A PARTICULAR PURPOSE.  See the
 * GNU General Public License for more details.
 *
 * You should have received a copy of the GNU General Public License
 * along with this program.  If not, see <https://www.gnu.org/licenses/>.
 *
 */

/**
 * @file    lcdprint.h
 * @brief   LCD print api
 * @author  Yunhui Fu (yhfudev@gmail.com)
 * @version 1.0
 * @date    2016-08-19
 * @copyright GPL/BSD
 */
#pragma once

#include "fontutils.h"

#include "../inc/MarlinConfig.h"

#if HAS_MARLINUI_U8GLIB

  #include "dogm/u8g_fontutf8.h"
  typedef u8g_uint_t lcd_uint_t;
  typedef u8g_int_t lcd_int_t;

  // Only Western languages support big / small fonts
  #if DISABLED(DISPLAY_CHARSET_ISO10646_1)
    #undef USE_BIG_EDIT_FONT
    #undef USE_SMALL_INFOFONT
  #endif

  #define MENU_FONT_NAME    ISO10646_1_5x7
  #define MENU_FONT_WIDTH    6
  #define MENU_FONT_ASCENT  10
  #define MENU_FONT_DESCENT  2
  #define MENU_FONT_HEIGHT  (MENU_FONT_ASCENT + MENU_FONT_DESCENT)

  #if ENABLED(USE_BIG_EDIT_FONT)
    #define EDIT_FONT_NAME    u8g_font_9x18
    #define EDIT_FONT_WIDTH    9
    #define EDIT_FONT_ASCENT  10
    #define EDIT_FONT_DESCENT  3
  #else
    #define EDIT_FONT_NAME    MENU_FONT_NAME
    #define EDIT_FONT_WIDTH   MENU_FONT_WIDTH
    #define EDIT_FONT_ASCENT  MENU_FONT_ASCENT
    #define EDIT_FONT_DESCENT MENU_FONT_DESCENT
  #endif
  #define EDIT_FONT_HEIGHT (EDIT_FONT_ASCENT + EDIT_FONT_DESCENT)

  // Get the Ascent, Descent, and total Height for the Info Screen font
  #if ENABLED(USE_SMALL_INFOFONT)
    extern const u8g_fntpgm_uint8_t u8g_font_6x9[];
    #define INFO_FONT_ASCENT 7
  #else
    #define INFO_FONT_ASCENT 8
  #endif
  #define INFO_FONT_DESCENT 2
  #define INFO_FONT_HEIGHT (INFO_FONT_ASCENT + INFO_FONT_DESCENT)
  #define INFO_FONT_WIDTH   6

  #define LCD_COL_X(col) ((    (col)) * (MENU_FONT_WIDTH))
  #define LCD_ROW_Y(row) ((1 + (row)) * (MENU_FONT_HEIGHT))

#else

  #define _UxGT(a) a
  typedef uint8_t lcd_uint_t;
  typedef int8_t lcd_int_t;

  #define MENU_FONT_WIDTH   1
  #define MENU_FONT_HEIGHT  1
  #define EDIT_FONT_WIDTH   1
  #define EDIT_FONT_HEIGHT  1
  #define INFO_FONT_WIDTH   1
  #define INFO_FONT_HEIGHT  1
  #define LCD_PIXEL_WIDTH   LCD_WIDTH
  #define LCD_PIXEL_HEIGHT  LCD_HEIGHT

  #define LCD_COL_X(col) (col)
  #define LCD_ROW_Y(row) (row)

#endif

<<<<<<< HEAD
#define SETCURSOR_X(col)    SETCURSOR(col, _lcdLineNr)
#define SETCURSOR_X_RJ(len) SETCURSOR_RJ(len, _lcdLineNr)
#define START_OF_UTF8_CHAR(C) (((C) & 0xC0u) != 0x80U)
=======
#define LCD_COL_X_RJ(len)      (LCD_PIXEL_WIDTH - LCD_COL_X(len))
#define LCD_BOTTOM_ROW         (LCD_PIXEL_HEIGHT - 1)
#define SETCURSOR(col, row)    lcd_moveto(LCD_COL_X(col), LCD_ROW_Y(row))
#define SETCURSOR_RJ(len, row) lcd_moveto(LCD_COL_X_RJ(len), LCD_ROW_Y(row))
#define SETCURSOR_X(col)       SETCURSOR(col, _lcdLineNr)
#define SETCURSOR_X_RJ(len)    SETCURSOR_RJ(len, _lcdLineNr)
>>>>>>> 082fce5e

int lcd_glyph_height();

int lcd_put_wchar_max(wchar_t c, pixel_len_t max_length);

/**
 * @brief Draw a UTF-8 string
 *
 * @param utf8_str : the UTF-8 string
 * @param max_length : the pixel length of the string allowed (or number of slots in HD44780)
 *
 * @return the pixel width
 *
 * Draw a UTF-8 string
 */
int lcd_put_u8str_max(const char * utf8_str, pixel_len_t max_length);

/**
 * Set the print baseline position
 */
void lcd_moveto(const lcd_uint_t col, const lcd_uint_t row);

/**
 * @brief Draw a ROM UTF-8 string
 *
 * @param utf8_str_P : the ROM UTF-8 string
 * @param max_length : the pixel length of the string allowed (or number of slots in HD44780)
 *
 * @return the pixel width
 *
 * Draw a ROM UTF-8 string
 */
int lcd_put_u8str_max_P(PGM_P utf8_str_P, pixel_len_t max_length);
inline int lcd_put_u8str_max_P(const lcd_uint_t col, const lcd_uint_t row, PGM_P utf8_str_P, pixel_len_t max_length) {
  lcd_moveto(col, row);
  return lcd_put_u8str_max_P(utf8_str_P, max_length);
}

void lcd_put_int(const int i);
inline void lcd_put_int(const lcd_uint_t col, const lcd_uint_t row, const int i) {
  lcd_moveto(col, row);
  lcd_put_int(i);
}

inline int lcd_put_u8str_P(PGM_P const pstr) { return lcd_put_u8str_max_P(pstr, PIXEL_LEN_NOLIMIT); }
inline int lcd_put_u8str_P(const lcd_uint_t col, const lcd_uint_t row, PGM_P const pstr) {
  lcd_moveto(col, row);
  return lcd_put_u8str_P(pstr);
}

lcd_uint_t lcd_put_u8str_ind_P(PGM_P const pstr, const int8_t ind, PGM_P const inStr=nullptr, const lcd_uint_t maxlen=LCD_WIDTH);
inline lcd_uint_t lcd_put_u8str_ind_P(const lcd_uint_t col, const lcd_uint_t row, PGM_P const pstr, const int8_t ind, PGM_P const inStr=nullptr, const lcd_uint_t maxlen=LCD_WIDTH) {
  lcd_moveto(col, row);
  return lcd_put_u8str_ind_P(pstr, ind, inStr, maxlen);
}

inline int lcd_put_u8str(const char *str) { return lcd_put_u8str_max(str, PIXEL_LEN_NOLIMIT); }
inline int lcd_put_u8str(const lcd_uint_t col, const lcd_uint_t row, PGM_P const str) {
  lcd_moveto(col, row);
  return lcd_put_u8str(str);
}

inline int lcd_put_wchar(const wchar_t c) { return lcd_put_wchar_max(c, PIXEL_LEN_NOLIMIT); }
inline int lcd_put_wchar(const lcd_uint_t col, const lcd_uint_t row, const wchar_t c) {
  lcd_moveto(col, row);
  return lcd_put_wchar(c);
}<|MERGE_RESOLUTION|>--- conflicted
+++ resolved
@@ -99,18 +99,12 @@
 
 #endif
 
-<<<<<<< HEAD
-#define SETCURSOR_X(col)    SETCURSOR(col, _lcdLineNr)
-#define SETCURSOR_X_RJ(len) SETCURSOR_RJ(len, _lcdLineNr)
-#define START_OF_UTF8_CHAR(C) (((C) & 0xC0u) != 0x80U)
-=======
 #define LCD_COL_X_RJ(len)      (LCD_PIXEL_WIDTH - LCD_COL_X(len))
 #define LCD_BOTTOM_ROW         (LCD_PIXEL_HEIGHT - 1)
 #define SETCURSOR(col, row)    lcd_moveto(LCD_COL_X(col), LCD_ROW_Y(row))
 #define SETCURSOR_RJ(len, row) lcd_moveto(LCD_COL_X_RJ(len), LCD_ROW_Y(row))
 #define SETCURSOR_X(col)       SETCURSOR(col, _lcdLineNr)
 #define SETCURSOR_X_RJ(len)    SETCURSOR_RJ(len, _lcdLineNr)
->>>>>>> 082fce5e
 
 int lcd_glyph_height();
 
