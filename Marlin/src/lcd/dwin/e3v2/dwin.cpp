--- conflicted
+++ resolved
@@ -3977,11 +3977,7 @@
   else if (dwin_abort_flag && !HMI_flag.home_flag) { // Print Stop
     dwin_abort_flag = false;
     HMI_ValueStruct.print_speed = feedrate_percentage = 100;
-<<<<<<< HEAD
-    dwin_zoffset = TERN0(HAS_BED_PROBE, probe.offset.z);
-=======
     dwin_zoffset = BABY_Z_VAR;
->>>>>>> 082fce5e
     select_page.set(0);
     Goto_MainMenu();
   }
