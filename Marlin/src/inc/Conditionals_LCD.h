/**
 * Marlin 3D Printer Firmware
 * Copyright (c) 2020 MarlinFirmware [https://github.com/MarlinFirmware/Marlin]
 *
 * Based on Sprinter and grbl.
 * Copyright (c) 2011 Camiel Gubbels / Erik van der Zalm
 *
 * This program is free software: you can redistribute it and/or modify
 * it under the terms of the GNU General Public License as published by
 * the Free Software Foundation, either version 3 of the License, or
 * (at your option) any later version.
 *
 * This program is distributed in the hope that it will be useful,
 * but WITHOUT ANY WARRANTY; without even the implied warranty of
 * MERCHANTABILITY or FITNESS FOR A PARTICULAR PURPOSE.  See the
 * GNU General Public License for more details.
 *
 * You should have received a copy of the GNU General Public License
 * along with this program.  If not, see <https://www.gnu.org/licenses/>.
 *
 */
#pragma once

/**
 * Conditionals_LCD.h
 * Conditionals that need to be set before Configuration_adv.h or pins.h
 */

// MKS_LCD12864 is a variant of MKS_MINI_12864
#if ENABLED(MKS_LCD12864)
  #define MKS_MINI_12864
#endif

/**
 * General Flags that may be set below by specific LCDs
 *
 *  DOGLCD                : Run a Graphical LCD through U8GLib (with MarlinUI)
 *  IS_ULTIPANEL          : Define LCD_PINS_D5/6/7 for direct-connected "Ultipanel" LCDs
 *  IS_ULTRA_LCD          : Ultra LCD, not necessarily Ultipanel.
 *  IS_RRD_SC             : Common RRD Smart Controller digital interface pins
 *  IS_RRD_FG_SC          : Common RRD Full Graphical Smart Controller digital interface pins
 *  U8GLIB_ST7920         : Most common DOGM display SPI interface, supporting a "lightweight" display mode.
 *  U8GLIB_SH1106         : SH1106 OLED with I2C interface via U8GLib
 *  IS_U8GLIB_SSD1306     : SSD1306 OLED with I2C interface via U8GLib
 *  U8GLIB_SSD1309        : SSD1309 OLED with I2C interface via U8GLib
 *  U8GLIB_ST7565_64128N  : ST7565 128x64 LCD with SPI interface via U8GLib
 *  U8GLIB_LM6059_AF      : LM6059 with Hardware SPI via U8GLib
 */
#if EITHER(MKS_MINI_12864, ENDER2_STOCKDISPLAY)

  #define MINIPANEL

#elif ENABLED(YHCB2004)

  #define IS_ULTIPANEL 1

#elif ENABLED(CARTESIO_UI)

  #define DOGLCD
  #define IS_ULTIPANEL 1

#elif EITHER(DWIN_MARLINUI_PORTRAIT, DWIN_MARLINUI_LANDSCAPE)

  #define IS_DWIN_MARLINUI 1
  #define IS_ULTIPANEL 1

#elif ENABLED(ZONESTAR_LCD)

  #define HAS_ADC_BUTTONS 1
  #define REPRAPWORLD_KEYPAD_MOVE_STEP 10.0
  #define ADC_KEY_NUM 8
  #define IS_ULTIPANEL 1

  // This helps to implement HAS_ADC_BUTTONS menus
  #define REVERSE_MENU_DIRECTION
  #define ENCODER_PULSES_PER_STEP 1
  #define ENCODER_STEPS_PER_MENU_ITEM 1
  #define ENCODER_FEEDRATE_DEADZONE 2

#elif ENABLED(ZONESTAR_12864LCD)
  #define DOGLCD
  #define IS_RRD_SC 1
  #define U8GLIB_ST7920

#elif ENABLED(ZONESTAR_12864OLED)
  #define IS_RRD_SC 1
  #define U8GLIB_SH1106

#elif ENABLED(ZONESTAR_12864OLED_SSD1306)
  #define IS_RRD_SC 1
  #define IS_U8GLIB_SSD1306

#elif ENABLED(RADDS_DISPLAY)
  #define IS_ULTIPANEL 1
  #define ENCODER_PULSES_PER_STEP 2

#elif ANY(miniVIKI, VIKI2, ELB_FULL_GRAPHIC_CONTROLLER, AZSMZ_12864)

  #define DOGLCD
  #define IS_ULTIPANEL 1

  #if ENABLED(miniVIKI)
    #define U8GLIB_ST7565_64128N
  #elif ENABLED(VIKI2)
    #define U8GLIB_ST7565_64128N
  #elif ENABLED(ELB_FULL_GRAPHIC_CONTROLLER)
    #define U8GLIB_LM6059_AF
  #elif ENABLED(AZSMZ_12864)
    #define U8GLIB_ST7565_64128N
  #endif

#elif ENABLED(OLED_PANEL_TINYBOY2)

  #define IS_U8GLIB_SSD1306
  #define IS_ULTIPANEL 1

#elif ENABLED(RA_CONTROL_PANEL)

  #define LCD_I2C_TYPE_PCA8574
  #define LCD_I2C_ADDRESS 0x27   // I2C Address of the port expander
  #define IS_ULTIPANEL 1

#elif ENABLED(REPRAPWORLD_GRAPHICAL_LCD)

  #define DOGLCD
  #define U8GLIB_ST7920
  #define IS_ULTIPANEL 1
<<<<<<< HEAD

#elif ENABLED(CR10_STOCKDISPLAY)

  #define IS_RRD_FG_SC
  #define BOARD_ST7920_DELAY_1 DELAY_NS(125)
  #define BOARD_ST7920_DELAY_2 DELAY_NS(125)
  #define BOARD_ST7920_DELAY_3 DELAY_NS(125)
=======
>>>>>>> 082fce5e

#elif ENABLED(MKS_12864OLED)

  #define IS_RRD_SC 1
  #define U8GLIB_SH1106

#elif ENABLED(MKS_12864OLED_SSD1306)

  #define IS_RRD_SC 1
  #define IS_U8GLIB_SSD1306

#elif ENABLED(FYSETC_242_OLED_12864)

  #define IS_RRD_SC 1
  #define U8GLIB_SH1106

  #define LED_CONTROL_MENU
  #define NEOPIXEL_LED
  #undef NEOPIXEL_TYPE
  #define NEOPIXEL_TYPE       NEO_RGB
  #if NEOPIXEL_PIXELS < 3
    #undef NEOPIXELS_PIXELS
    #define NEOPIXEL_PIXELS     3
  #endif
  #ifndef NEOPIXEL_BRIGHTNESS
    #define NEOPIXEL_BRIGHTNESS 127
  #endif

  #if ENABLED(PSU_CONTROL)
    #define LED_BACKLIGHT_TIMEOUT 10000
  #endif

#elif ANY(FYSETC_MINI_12864_X_X, FYSETC_MINI_12864_1_2, FYSETC_MINI_12864_2_0, FYSETC_MINI_12864_2_1, FYSETC_GENERIC_12864_1_1)

  #define FYSETC_MINI_12864
  #define DOGLCD
  #define IS_ULTIPANEL 1
  #define LED_COLORS_REDUCE_GREEN
  #if ENABLED(PSU_CONTROL) && EITHER(FYSETC_MINI_12864_2_0, FYSETC_MINI_12864_2_1)
    #define LED_BACKLIGHT_TIMEOUT 10000
  #endif

  // Require LED backlighting enabled
  #if EITHER(FYSETC_MINI_12864_1_2, FYSETC_MINI_12864_2_0)
    #define RGB_LED
  #elif ENABLED(FYSETC_MINI_12864_2_1)
    #define LED_CONTROL_MENU
    #define NEOPIXEL_LED
    #undef NEOPIXEL_TYPE
    #define NEOPIXEL_TYPE       NEO_RGB
    #if NEOPIXEL_PIXELS < 3
      #undef NEOPIXELS_PIXELS
      #define NEOPIXEL_PIXELS     3
    #endif
    #ifndef NEOPIXEL_BRIGHTNESS
      #define NEOPIXEL_BRIGHTNESS 127
    #endif
    //#define NEOPIXEL_STARTUP_TEST
  #endif

#elif ENABLED(ULTI_CONTROLLER)

  #define IS_ULTIPANEL 1
  #define U8GLIB_SSD1309
  #define LCD_RESET_PIN LCD_PINS_D6 //  This controller need a reset pin
  #define ENCODER_PULSES_PER_STEP 2
  #define ENCODER_STEPS_PER_MENU_ITEM 2

#elif ENABLED(MAKEBOARD_MINI_2_LINE_DISPLAY_1602)

  #define IS_RRD_SC 1
  #define LCD_WIDTH 16
  #define LCD_HEIGHT 2

#elif EITHER(TFTGLCD_PANEL_SPI, TFTGLCD_PANEL_I2C)

  #define IS_TFTGLCD_PANEL 1
<<<<<<< HEAD
  #define IS_ULTIPANEL 1                      // Note that IS_ULTIPANEL leads to HAS_WIRED_LCD
=======
  #define IS_ULTIPANEL 1                    // Note that IS_ULTIPANEL leads to HAS_WIRED_LCD
>>>>>>> 082fce5e

  #if ENABLED(SDSUPPORT) && DISABLED(LCD_PROGRESS_BAR)
    #define LCD_PROGRESS_BAR
  #endif
  #if ENABLED(TFTGLCD_PANEL_I2C)
    #define LCD_I2C_ADDRESS           0x27  // Must be equal to panel's I2C slave addres
  #endif
  #define LCD_USE_I2C_BUZZER                // Enable buzzer on LCD, used for both I2C and SPI buses (LiquidTWI2 not required)
  #define STD_ENCODER_PULSES_PER_STEP 2
  #define STD_ENCODER_STEPS_PER_MENU_ITEM 1
  #define LCD_WIDTH                   20    // 20 or 24 chars in line
  #define LCD_HEIGHT                  10    // Character lines
  #define LCD_CONTRAST_MIN            127
  #define LCD_CONTRAST_MAX            255
  #define DEFAULT_LCD_CONTRAST        250
  #define CONVERT_TO_EXT_ASCII        // Use extended 128-255 symbols from ASCII table.
                                      // At this time present conversion only for cyrillic - bg, ru and uk languages.
                                      // First 7 ASCII symbols in panel font must be replaced with Marlin's special symbols.

#elif ENABLED(CR10_STOCKDISPLAY)

  #define IS_RRD_FG_SC 1
  #define BOARD_ST7920_DELAY_1 DELAY_NS(125)
  #define BOARD_ST7920_DELAY_2 DELAY_NS(125)
  #define BOARD_ST7920_DELAY_3 DELAY_NS(125)

#elif ANY(REPRAP_DISCOUNT_FULL_GRAPHIC_SMART_CONTROLLER, ANET_FULL_GRAPHICS_LCD, ANET_FULL_GRAPHICS_LCD_ALT_WIRING, BQ_LCD_SMART_CONTROLLER, K3D_FULL_GRAPHIC_SMART_CONTROLLER)

  #define IS_RRD_FG_SC 1

#elif ENABLED(REPRAP_DISCOUNT_SMART_CONTROLLER)

  #define IS_RRD_SC 1   // RepRapDiscount LCD or Graphical LCD with rotary click encoder

#elif ENABLED(K3D_242_OLED_CONTROLLER)

  #define IS_RRD_SC 1
  #define U8GLIB_SSD1309

#endif

// ST7920-based graphical displays
#if ANY(IS_RRD_FG_SC, LCD_FOR_MELZI, SILVER_GATE_GLCD_CONTROLLER)
  #define DOGLCD
  #define U8GLIB_ST7920
  #define IS_RRD_SC 1
#endif

// ST7565 / 64128N graphical displays
#if EITHER(MAKRPANEL, MINIPANEL)
  #define IS_ULTIPANEL 1
  #define DOGLCD
  #if ENABLED(MAKRPANEL)
    #define U8GLIB_ST7565_64128N
  #endif
#endif

#if ENABLED(IS_U8GLIB_SSD1306)
  #define U8GLIB_SSD1306
#endif

#if ENABLED(OVERLORD_OLED)
  #define IS_ULTIPANEL 1
  #define U8GLIB_SH1106
  /**
   * PCA9632 for buzzer and LEDs via i2c
   * No auto-inc, red and green leds switched, buzzer
   */
  #define PCA9632
  #define PCA9632_NO_AUTO_INC
  #define PCA9632_GRN         0x00
  #define PCA9632_RED         0x02
  #define PCA9632_BUZZER
  #define PCA9632_BUZZER_DATA { 0x09, 0x02 }

  #define ENCODER_PULSES_PER_STEP     1 // Overlord uses buttons
  #define ENCODER_STEPS_PER_MENU_ITEM 1
#endif

// 128x64 I2C OLED LCDs - SSD1306/SSD1309/SH1106
#if ANY(U8GLIB_SSD1306, U8GLIB_SSD1309, U8GLIB_SH1106)
  #define HAS_U8GLIB_I2C_OLED 1
  #define IS_ULTRA_LCD 1
  #define DOGLCD
#endif

/**
 * SPI Ultipanels
 */

// Basic Ultipanel-like displays
<<<<<<< HEAD
#if ANY(ULTIMAKERCONTROLLER, REPRAP_DISCOUNT_SMART_CONTROLLER, G3D_PANEL, RIGIDBOT_PANEL, PANEL_ONE, U8GLIB_SH1106)
=======
#if ANY(ULTIMAKERCONTROLLER, IS_RRD_SC, G3D_PANEL, RIGIDBOT_PANEL, PANEL_ONE, U8GLIB_SH1106)
>>>>>>> 082fce5e
  #define IS_ULTIPANEL 1
#endif

// Einstart OLED has Cardinal nav via pins defined in pins_EINSTART-S.h
#if ENABLED(U8GLIB_SH1106_EINSTART)
  #define DOGLCD
  #define IS_ULTIPANEL 1
#endif

<<<<<<< HEAD
// Compatibility
#if ENABLED(FSMC_GRAPHICAL_TFT)
  #define TFT_CLASSIC_UI
  #define TFT_INTERFACE_FSMC
  #define TFT_GENERIC
#elif ENABLED(SPI_GRAPHICAL_TFT)
  #define TFT_CLASSIC_UI
  #define TFT_INTERFACE_SPI
  #define TFT_GENERIC
#elif EITHER(TFT_320x240, TFT_480x320)
  #define TFT_COLOR_UI
  #define TFT_INTERFACE_FSMC
  #define TFT_GENERIC
#elif EITHER(TFT_320x240_SPI, TFT_480x320_SPI)
  #define TFT_COLOR_UI
  #define TFT_INTERFACE_SPI
  #define TFT_GENERIC
#elif ENABLED(TFT_LVGL_UI_FSMC)
  #define TFT_LVGL_UI
  #define TFT_INTERFACE_FSMC
  #define TFT_GENERIC
#elif ENABLED(TFT_LVGL_UI_SPI)
  #define TFT_LVGL_UI
  #define TFT_INTERFACE_SPI
  #define TFT_GENERIC
=======
// TFT Compatibility
#if ANY(FSMC_GRAPHICAL_TFT, SPI_GRAPHICAL_TFT, TFT_320x240, TFT_480x320, TFT_320x240_SPI, TFT_480x320_SPI, TFT_LVGL_UI_FSMC, TFT_LVGL_UI_SPI)
  #define IS_LEGACY_TFT 1
  #define TFT_GENERIC
  #warning "Don't forget to update your TFT settings in Configuration.h."
#endif

#if ANY(FSMC_GRAPHICAL_TFT, TFT_320x240, TFT_480x320, TFT_LVGL_UI_FSMC)
  #define TFT_INTERFACE_FSMC
#elif ANY(SPI_GRAPHICAL_TFT, TFT_320x240_SPI, TFT_480x320_SPI, TFT_LVGL_UI_SPI)
  #define TFT_INTERFACE_SPI
#endif

#if EITHER(FSMC_GRAPHICAL_TFT, SPI_GRAPHICAL_TFT)
  #define TFT_CLASSIC_UI
#elif ANY(TFT_320x240, TFT_480x320, TFT_320x240_SPI, TFT_480x320_SPI)
  #define TFT_COLOR_UI
#elif EITHER(TFT_LVGL_UI_FSMC, TFT_LVGL_UI_SPI)
  #define TFT_LVGL_UI
>>>>>>> 082fce5e
#endif

// FSMC/SPI TFT Panels (LVGL)
#if ENABLED(TFT_LVGL_UI)
  #define HAS_TFT_LVGL_UI 1
  #define SERIAL_RUNTIME_HOOK 1
#endif

// FSMC/SPI TFT Panels
#if ENABLED(TFT_CLASSIC_UI)
  #define TFT_SCALED_DOGLCD 1
#endif

#if TFT_SCALED_DOGLCD
  #define DOGLCD
  #define IS_ULTIPANEL 1
  #define DELAYED_BACKLIGHT_INIT
<<<<<<< HEAD
#elif ENABLED(TFT_LVGL_UI)
=======
#elif HAS_TFT_LVGL_UI
>>>>>>> 082fce5e
  #define DELAYED_BACKLIGHT_INIT
#endif

// Color UI
#if ENABLED(TFT_COLOR_UI)
  #define HAS_GRAPHICAL_TFT 1
  #define IS_ULTIPANEL 1
#endif

/**
 * I2C Panels
 */

#if EITHER(LCD_SAINSMART_I2C_1602, LCD_SAINSMART_I2C_2004)

  #define LCD_I2C_TYPE_PCF8575
  #define LCD_I2C_ADDRESS 0x27   // I2C Address of the port expander

  #if ENABLED(LCD_SAINSMART_I2C_2004)
    #define LCD_WIDTH 20
    #define LCD_HEIGHT 4
  #endif

#elif ENABLED(LCD_I2C_PANELOLU2)

  // PANELOLU2 LCD with status LEDs, separate encoder and click inputs

  #define LCD_I2C_TYPE_MCP23017
  #define LCD_I2C_ADDRESS 0x20 // I2C Address of the port expander
  #define LCD_USE_I2C_BUZZER   // Enable buzzer on LCD (optional)
  #define IS_ULTIPANEL 1

#elif ENABLED(LCD_I2C_VIKI)

  /**
   * Panucatt VIKI LCD with status LEDs, integrated click & L/R/U/P buttons, separate encoder inputs
   *
   * This uses the LiquidTWI2 library v1.2.3 or later ( https://github.com/lincomatic/LiquidTWI2 )
   * Make sure the LiquidTWI2 directory is placed in the Arduino or Sketchbook libraries subdirectory.
   * Note: The pause/stop/resume LCD button pin should be connected to the Arduino
   *       BTN_ENC pin (or set BTN_ENC to -1 if not used)
   */
  #define LCD_I2C_TYPE_MCP23017
  #define LCD_I2C_ADDRESS 0x20 // I2C Address of the port expander
  #define LCD_USE_I2C_BUZZER   // Enable buzzer on LCD (requires LiquidTWI2 v1.2.3 or later)
  #define IS_ULTIPANEL 1

  #define ENCODER_FEEDRATE_DEADZONE 4

  #define STD_ENCODER_PULSES_PER_STEP 1
  #define STD_ENCODER_STEPS_PER_MENU_ITEM 2

#elif ENABLED(G3D_PANEL)

  #define STD_ENCODER_PULSES_PER_STEP 2
  #define STD_ENCODER_STEPS_PER_MENU_ITEM 1

#elif ANY(IS_RRD_SC, miniVIKI, VIKI2, ELB_FULL_GRAPHIC_CONTROLLER, AZSMZ_12864, OLED_PANEL_TINYBOY2, BQ_LCD_SMART_CONTROLLER, LCD_I2C_PANELOLU2)

  #define STD_ENCODER_PULSES_PER_STEP 4
  #define STD_ENCODER_STEPS_PER_MENU_ITEM 1

#endif

#ifndef STD_ENCODER_PULSES_PER_STEP
  #if ENABLED(TOUCH_SCREEN)
    #define STD_ENCODER_PULSES_PER_STEP 2
  #else
    #define STD_ENCODER_PULSES_PER_STEP 5
  #endif
#endif
#ifndef STD_ENCODER_STEPS_PER_MENU_ITEM
  #define STD_ENCODER_STEPS_PER_MENU_ITEM 1
#endif
#ifndef ENCODER_PULSES_PER_STEP
  #define ENCODER_PULSES_PER_STEP STD_ENCODER_PULSES_PER_STEP
#endif
#ifndef ENCODER_STEPS_PER_MENU_ITEM
  #define ENCODER_STEPS_PER_MENU_ITEM STD_ENCODER_STEPS_PER_MENU_ITEM
#endif
#ifndef ENCODER_FEEDRATE_DEADZONE
  #define ENCODER_FEEDRATE_DEADZONE 6
#endif

// Shift register panels
// ---------------------
// 2 wire Non-latching LCD SR from:
// https://bitbucket.org/fmalpartida/new-liquidcrystal/wiki/schematics#!shiftregister-connection
#if ENABLED(FF_INTERFACEBOARD)
  #define SR_LCD_3W_NL    // Non latching 3 wire shift register
  #define IS_ULTIPANEL 1
#elif ENABLED(SAV_3DLCD)
  #define SR_LCD_2W_NL    // Non latching 2 wire shift register
  #define IS_ULTIPANEL 1
<<<<<<< HEAD
=======
#elif ENABLED(ULTIPANEL)
  #define IS_ULTIPANEL 1
>>>>>>> 082fce5e
#endif

#if EITHER(IS_ULTIPANEL, ULTRA_LCD)
  #define IS_ULTRA_LCD 1
#endif

#if EITHER(IS_ULTIPANEL, REPRAPWORLD_KEYPAD)
  #define IS_NEWPANEL 1
#endif

#if EITHER(ZONESTAR_LCD, REPRAPWORLD_KEYPAD)
  #define IS_RRW_KEYPAD 1
  #ifndef REPRAPWORLD_KEYPAD_MOVE_STEP
    #define REPRAPWORLD_KEYPAD_MOVE_STEP 1.0
  #endif
#endif

// Aliases for LCD features
#if ANY(DGUS_LCD_UI_ORIGIN, DGUS_LCD_UI_FYSETC, DGUS_LCD_UI_HIPRECY,DGUS_LCD_UI_MKS)
  #define HAS_DGUS_LCD 1
#endif

// Extensible UI serial touch screens. (See src/lcd/extui)
#if ANY(HAS_DGUS_LCD, MALYAN_LCD, TOUCH_UI_FTDI_EVE, ANYCUBIC_LCD_I3MEGA, ANYCUBIC_LCD_CHIRON, NEXTION_TFT)
  #define IS_EXTUI 1
  #define EXTENSIBLE_UI
#endif

// Aliases for LCD features
#if EITHER(IS_ULTRA_LCD, EXTENSIBLE_UI)
  #define HAS_DISPLAY 1
#endif

#if IS_ULTRA_LCD
  #define HAS_WIRED_LCD 1
  #if ENABLED(DOGLCD)
    #define HAS_MARLINUI_U8GLIB 1
  #elif IS_TFTGLCD_PANEL
    // Neither DOGM nor HD44780. Fully customized interface.
  #elif DISABLED(HAS_GRAPHICAL_TFT)
    #define HAS_MARLINUI_HD44780 1
  #endif
#endif

#if ANY(HAS_DISPLAY, DWIN_CREALITY_LCD, GLOBAL_STATUS_MESSAGE)
  #define HAS_STATUS_MESSAGE 1
#endif

#if IS_ULTIPANEL && DISABLED(NO_LCD_MENUS)
  #define HAS_LCD_MENU 1
#endif

#if HAS_MARLINUI_U8GLIB
  #ifndef LCD_PIXEL_WIDTH
    #define LCD_PIXEL_WIDTH 128
  #endif
  #ifndef LCD_PIXEL_HEIGHT
    #define LCD_PIXEL_HEIGHT 64
  #endif
#endif

/**
 *  Multi-Material-Unit supported models
 */
#define PRUSA_MMU1             1
#define PRUSA_MMU2             2
#define PRUSA_MMU2S            3
#define EXTENDABLE_EMU_MMU2   12
#define EXTENDABLE_EMU_MMU2S  13

#ifdef MMU_MODEL
  #define HAS_MMU 1
  #if MMU_MODEL == PRUSA_MMU1
    #define HAS_PRUSA_MMU1 1
  #elif MMU_MODEL % 10 == PRUSA_MMU2
    #define HAS_PRUSA_MMU2 1
  #elif MMU_MODEL % 10 == PRUSA_MMU2S
    #define HAS_PRUSA_MMU2 1
    #define HAS_PRUSA_MMU2S 1
  #endif
  #if MMU_MODEL == EXTENDABLE_EMU_MMU2 || MMU_MODEL == EXTENDABLE_EMU_MMU2S
    #define HAS_EXTENDABLE_MMU 1
  #endif
#endif

#undef PRUSA_MMU1
#undef PRUSA_MMU2
#undef PRUSA_MMU2S
#undef EXTENDABLE_EMU_MMU2
#undef EXTENDABLE_EMU_MMU2S

/**
 * Extruders have some combination of stepper motors and hotends
 * so we separate these concepts into the defines:
 *
 *  EXTRUDERS    - Number of Selectable Tools
 *  HOTENDS      - Number of hotends, whether connected or separate
 *  E_STEPPERS   - Number of actual E stepper motors
 *  E_MANUAL     - Number of E steppers for LCD move options
 */

#if EXTRUDERS == 0
  #undef EXTRUDERS
  #define EXTRUDERS 0
  #undef SINGLENOZZLE
  #undef SWITCHING_EXTRUDER
  #undef SWITCHING_NOZZLE
  #undef MIXING_EXTRUDER
  #undef HOTEND_IDLE_TIMEOUT
#elif EXTRUDERS > 1
  #define HAS_MULTI_EXTRUDER 1
#endif

#if ENABLED(SWITCHING_EXTRUDER)   // One stepper for every two EXTRUDERS
  #if EXTRUDERS > 4
    #define E_STEPPERS    3
  #elif EXTRUDERS > 2
    #define E_STEPPERS    2
  #else
    #define E_STEPPERS    1
  #endif
  #if DISABLED(SWITCHING_NOZZLE)
    #define HOTENDS       E_STEPPERS
  #endif
#elif ENABLED(MIXING_EXTRUDER)
  #define E_STEPPERS      MIXING_STEPPERS
  #define E_MANUAL        1
  #if MIXING_STEPPERS == 2
    #define HAS_DUAL_MIXING 1
  #endif
#elif ENABLED(SWITCHING_TOOLHEAD)
  #define E_STEPPERS      EXTRUDERS
  #define E_MANUAL        EXTRUDERS
#elif HAS_PRUSA_MMU2
  #define E_STEPPERS 1
#endif

// No inactive extruders with SWITCHING_NOZZLE or Průša MMU1
#if ENABLED(SWITCHING_NOZZLE) || HAS_PRUSA_MMU1
  #undef DISABLE_INACTIVE_EXTRUDER
#endif

// Průša MMU1, MMU(S) 2.0 and EXTENDABLE_EMU_MMU2(S) force SINGLENOZZLE
#if HAS_MMU
  #define SINGLENOZZLE
#endif

#if EITHER(SINGLENOZZLE, MIXING_EXTRUDER)         // One hotend, one thermistor, no XY offset
  #undef HOTENDS
  #define HOTENDS       1
  #undef HOTEND_OFFSET_X
  #undef HOTEND_OFFSET_Y
#endif

#ifndef HOTENDS
  #define HOTENDS EXTRUDERS
#endif
#ifndef E_STEPPERS
  #define E_STEPPERS EXTRUDERS
#endif
#ifndef E_MANUAL
  #define E_MANUAL EXTRUDERS
#endif

#if HOTENDS
  #define HAS_HOTEND 1
  #ifndef HOTEND_OVERSHOOT
    #define HOTEND_OVERSHOOT 15
  #endif
  #if HOTENDS > 1
    #define HAS_MULTI_HOTEND 1
    #define HAS_HOTEND_OFFSET 1
  #endif
#else
  #undef PID_PARAMS_PER_HOTEND
#endif

// Helper macros for extruder and hotend arrays
#define HOTEND_LOOP() for (int8_t e = 0; e < HOTENDS; e++)
#define ARRAY_BY_EXTRUDERS(V...) ARRAY_N(EXTRUDERS, V)
#define ARRAY_BY_EXTRUDERS1(v1) ARRAY_BY_EXTRUDERS(v1, v1, v1, v1, v1, v1, v1, v1)
#define ARRAY_BY_HOTENDS(V...) ARRAY_N(HOTENDS, V)
#define ARRAY_BY_HOTENDS1(v1) ARRAY_BY_HOTENDS(v1, v1, v1, v1, v1, v1, v1, v1)

#if ENABLED(SWITCHING_EXTRUDER) && (DISABLED(SWITCHING_NOZZLE) || SWITCHING_EXTRUDER_SERVO_NR != SWITCHING_NOZZLE_SERVO_NR)
  #define DO_SWITCH_EXTRUDER 1
#endif

/**
 * Default hotend offsets, if not defined
 */
#if HAS_HOTEND_OFFSET
  #ifndef HOTEND_OFFSET_X
    #define HOTEND_OFFSET_X { 0 } // X offsets for each extruder
  #endif
  #ifndef HOTEND_OFFSET_Y
    #define HOTEND_OFFSET_Y { 0 } // Y offsets for each extruder
  #endif
  #ifndef HOTEND_OFFSET_Z
    #define HOTEND_OFFSET_Z { 0 } // Z offsets for each extruder
  #endif
#endif

/**
 * DISTINCT_E_FACTORS affects how some E factors are accessed
 */
#if ENABLED(DISTINCT_E_FACTORS) && E_STEPPERS > 1
  #define DISTINCT_E E_STEPPERS
  #define XYZE_N (XYZ + E_STEPPERS)
  #define E_INDEX_N(E) (E)
  #define E_AXIS_N(E) AxisEnum(E_AXIS + E)
  #define UNUSED_E(E) NOOP
#else
  #undef DISTINCT_E_FACTORS
  #define DISTINCT_E 1
  #define XYZE_N XYZE
  #define E_INDEX_N(E) 0
  #define E_AXIS_N(E) E_AXIS
  #define UNUSED_E(E) UNUSED(E)
#endif

/**
 * The BLTouch Probe emulates a servo probe
 * and uses "special" angles for its state.
 */
#if ENABLED(BLTOUCH)
  #ifndef Z_PROBE_SERVO_NR
    #define Z_PROBE_SERVO_NR 0
  #endif
  #undef DEACTIVATE_SERVOS_AFTER_MOVE

  // Always disable probe pin inverting for BLTouch
  #undef Z_MIN_PROBE_ENDSTOP_INVERTING
  #define Z_MIN_PROBE_ENDSTOP_INVERTING false
  #if ENABLED(Z_MIN_PROBE_USES_Z_MIN_ENDSTOP_PIN)
    #undef Z_MIN_ENDSTOP_INVERTING
    #define Z_MIN_ENDSTOP_INVERTING false
  #endif
#endif

/**
 * Set a flag for a servo probe (or BLTouch)
 */
#ifdef Z_PROBE_SERVO_NR
  #define HAS_Z_SERVO_PROBE 1
#endif
#if ANY(HAS_Z_SERVO_PROBE, SWITCHING_EXTRUDER, SWITCHING_NOZZLE)
  #define HAS_SERVO_ANGLES 1
#endif
#if !HAS_SERVO_ANGLES
  #undef EDITABLE_SERVO_ANGLES
#endif

/**
 * Set flags for enabled probes
 */
#if ANY(HAS_Z_SERVO_PROBE, FIX_MOUNTED_PROBE, NOZZLE_AS_PROBE, TOUCH_MI_PROBE, Z_PROBE_ALLEN_KEY, Z_PROBE_SLED, SOLENOID_PROBE, SENSORLESS_PROBING, RACK_AND_PINION_PROBE)
  #define HAS_BED_PROBE 1
#endif

#if ENABLED(FILAMENT_RUNOUT_SENSOR)
  #if NUM_RUNOUT_SENSORS >= 1
    #ifndef FIL_RUNOUT1_STATE
      #define FIL_RUNOUT1_STATE FIL_RUNOUT_STATE
    #endif
    #ifndef FIL_RUNOUT1_PULLUP
      #define FIL_RUNOUT1_PULLUP FIL_RUNOUT_PULLUP
    #endif
    #ifndef FIL_RUNOUT1_PULLDOWN
      #define FIL_RUNOUT1_PULLDOWN FIL_RUNOUT_PULLDOWN
    #endif
  #endif
  #if NUM_RUNOUT_SENSORS >= 2
    #ifndef FIL_RUNOUT2_STATE
      #define FIL_RUNOUT2_STATE FIL_RUNOUT_STATE
    #endif
    #ifndef FIL_RUNOUT2_PULLUP
      #define FIL_RUNOUT2_PULLUP FIL_RUNOUT_PULLUP
    #endif
    #ifndef FIL_RUNOUT2_PULLDOWN
      #define FIL_RUNOUT2_PULLDOWN FIL_RUNOUT_PULLDOWN
    #endif
  #endif
  #if NUM_RUNOUT_SENSORS >= 3
    #ifndef FIL_RUNOUT3_STATE
      #define FIL_RUNOUT3_STATE FIL_RUNOUT_STATE
    #endif
    #ifndef FIL_RUNOUT3_PULLUP
      #define FIL_RUNOUT3_PULLUP FIL_RUNOUT_PULLUP
    #endif
    #ifndef FIL_RUNOUT3_PULLDOWN
      #define FIL_RUNOUT3_PULLDOWN FIL_RUNOUT_PULLDOWN
    #endif
  #endif
  #if NUM_RUNOUT_SENSORS >= 4
    #ifndef FIL_RUNOUT4_STATE
      #define FIL_RUNOUT4_STATE FIL_RUNOUT_STATE
    #endif
    #ifndef FIL_RUNOUT4_PULLUP
      #define FIL_RUNOUT4_PULLUP FIL_RUNOUT_PULLUP
    #endif
    #ifndef FIL_RUNOUT4_PULLDOWN
      #define FIL_RUNOUT4_PULLDOWN FIL_RUNOUT_PULLDOWN
    #endif
  #endif
  #if NUM_RUNOUT_SENSORS >= 5
    #ifndef FIL_RUNOUT5_STATE
      #define FIL_RUNOUT5_STATE FIL_RUNOUT_STATE
    #endif
    #ifndef FIL_RUNOUT5_PULLUP
      #define FIL_RUNOUT5_PULLUP FIL_RUNOUT_PULLUP
    #endif
    #ifndef FIL_RUNOUT5_PULLDOWN
      #define FIL_RUNOUT5_PULLDOWN FIL_RUNOUT_PULLDOWN
    #endif
  #endif
  #if NUM_RUNOUT_SENSORS >= 6
    #ifndef FIL_RUNOUT6_STATE
      #define FIL_RUNOUT6_STATE FIL_RUNOUT_STATE
    #endif
    #ifndef FIL_RUNOUT6_PULLUP
      #define FIL_RUNOUT6_PULLUP FIL_RUNOUT_PULLUP
    #endif
    #ifndef FIL_RUNOUT6_PULLDOWN
      #define FIL_RUNOUT6_PULLDOWN FIL_RUNOUT_PULLDOWN
    #endif
  #endif
  #if NUM_RUNOUT_SENSORS >= 7
    #ifndef FIL_RUNOUT7_STATE
      #define FIL_RUNOUT7_STATE FIL_RUNOUT_STATE
    #endif
    #ifndef FIL_RUNOUT7_PULLUP
      #define FIL_RUNOUT7_PULLUP FIL_RUNOUT_PULLUP
    #endif
    #ifndef FIL_RUNOUT7_PULLDOWN
      #define FIL_RUNOUT7_PULLDOWN FIL_RUNOUT_PULLDOWN
    #endif
  #endif
  #if NUM_RUNOUT_SENSORS >= 8
    #ifndef FIL_RUNOUT8_STATE
      #define FIL_RUNOUT8_STATE FIL_RUNOUT_STATE
    #endif
    #ifndef FIL_RUNOUT8_PULLUP
      #define FIL_RUNOUT8_PULLUP FIL_RUNOUT_PULLUP
    #endif
    #ifndef FIL_RUNOUT8_PULLDOWN
      #define FIL_RUNOUT8_PULLDOWN FIL_RUNOUT_PULLDOWN
    #endif
  #endif
#endif // FILAMENT_RUNOUT_SENSOR

#if HAS_BED_PROBE
  #if DISABLED(NOZZLE_AS_PROBE)
    #define HAS_PROBE_XY_OFFSET 1
  #endif
  #if DISABLED(Z_MIN_PROBE_USES_Z_MIN_ENDSTOP_PIN)
    #define HAS_CUSTOM_PROBE_PIN 1
  #endif
  #if Z_HOME_DIR < 0 && (!HAS_CUSTOM_PROBE_PIN || ENABLED(USE_PROBE_FOR_Z_HOMING))
    #define HOMING_Z_WITH_PROBE 1
  #endif
  #ifndef Z_PROBE_LOW_POINT
    #define Z_PROBE_LOW_POINT -5
  #endif
  #if ENABLED(Z_PROBE_ALLEN_KEY)
    #define PROBE_TRIGGERED_WHEN_STOWED_TEST 1 // Extra test for Allen Key Probe
  #endif
  #if MULTIPLE_PROBING > 1
    #if EXTRA_PROBING > 0
      #define TOTAL_PROBING (MULTIPLE_PROBING + EXTRA_PROBING)
    #else
      #define TOTAL_PROBING MULTIPLE_PROBING
    #endif
  #endif
#else
  // Clear probe pin settings when no probe is selected
  #undef Z_MIN_PROBE_USES_Z_MIN_ENDSTOP_PIN
  #undef USE_PROBE_FOR_Z_HOMING
#endif

#if Z_HOME_DIR > 0
  #define HOME_Z_FIRST // If homing away from BED do Z first
#endif

/**
 * Set granular options based on the specific type of leveling
 */
#if ENABLED(AUTO_BED_LEVELING_UBL)
  #undef LCD_BED_LEVELING
  #if ENABLED(DELTA)
    #define UBL_SEGMENTED 1
  #endif
#endif
#if EITHER(AUTO_BED_LEVELING_LINEAR, AUTO_BED_LEVELING_3POINT)
  #define ABL_PLANAR 1
#endif
#if EITHER(AUTO_BED_LEVELING_LINEAR, AUTO_BED_LEVELING_BILINEAR)
  #define ABL_USES_GRID 1
#endif
#if ANY(AUTO_BED_LEVELING_LINEAR, AUTO_BED_LEVELING_BILINEAR, AUTO_BED_LEVELING_3POINT)
  #define HAS_ABL_NOT_UBL 1
#endif
#if ANY(AUTO_BED_LEVELING_BILINEAR, AUTO_BED_LEVELING_UBL, MESH_BED_LEVELING)
  #define HAS_MESH 1
#endif
#if EITHER(AUTO_BED_LEVELING_UBL, AUTO_BED_LEVELING_3POINT)
  #define NEEDS_THREE_PROBE_POINTS 1
#endif
#if EITHER(HAS_ABL_NOT_UBL, AUTO_BED_LEVELING_UBL)
  #define HAS_ABL_OR_UBL 1
  #if DISABLED(PROBE_MANUALLY)
    #define HAS_AUTOLEVEL 1
  #endif
#endif
#if EITHER(HAS_ABL_OR_UBL, MESH_BED_LEVELING)
  #define HAS_LEVELING 1
  #if DISABLED(AUTO_BED_LEVELING_UBL)
    #define PLANNER_LEVELING 1
  #endif
#endif
#if !HAS_LEVELING
  #undef RESTORE_LEVELING_AFTER_G28
  #undef ENABLE_LEVELING_AFTER_G28
#endif
#if !HAS_LEVELING || EITHER(MESH_BED_LEVELING, AUTO_BED_LEVELING_UBL)
  #undef PROBE_MANUALLY
#endif
#if ANY(HAS_BED_PROBE, PROBE_MANUALLY, MESH_BED_LEVELING)
  #define PROBE_SELECTED 1
#endif

#ifdef GRID_MAX_POINTS_X
  #define GRID_MAX_POINTS ((GRID_MAX_POINTS_X) * (GRID_MAX_POINTS_Y))
  #define GRID_LOOP(A,B) LOOP_L_N(A, GRID_MAX_POINTS_X) LOOP_L_N(B, GRID_MAX_POINTS_Y)
#endif

// Slim menu optimizations
#if ENABLED(SLIM_LCD_MENUS)
  #define BOOT_MARLIN_LOGO_SMALL
#endif

/**
 * CoreXY, CoreXZ, and CoreYZ - and their reverse
 */
#if EITHER(COREXY, COREYX)
  #define CORE_IS_XY 1
#endif
#if EITHER(COREXZ, COREZX)
  #define CORE_IS_XZ 1
#endif
#if EITHER(COREYZ, COREZY)
  #define CORE_IS_YZ 1
#endif
#if CORE_IS_XY || CORE_IS_XZ || CORE_IS_YZ
  #define IS_CORE 1
#endif
#if IS_CORE
  #if CORE_IS_XY
    #define CORE_AXIS_1 A_AXIS
    #define CORE_AXIS_2 B_AXIS
    #define NORMAL_AXIS Z_AXIS
  #elif CORE_IS_XZ
    #define CORE_AXIS_1 A_AXIS
    #define NORMAL_AXIS Y_AXIS
    #define CORE_AXIS_2 C_AXIS
  #elif CORE_IS_YZ
    #define NORMAL_AXIS X_AXIS
    #define CORE_AXIS_1 B_AXIS
    #define CORE_AXIS_2 C_AXIS
  #endif
  #define CORESIGN(n) (ANY(COREYX, COREZX, COREZY) ? (-(n)) : (n))
#elif ENABLED(MARKFORGED_XY)
  // Markforged kinematics
  #define CORE_AXIS_1 A_AXIS
  #define CORE_AXIS_2 B_AXIS
  #define NORMAL_AXIS Z_AXIS
#endif

#if ANY(MORGAN_SCARA, MP_SCARA, AXEL_TPARA)
  #define IS_SCARA 1
  #define IS_KINEMATIC 1
#elif ENABLED(DELTA)
  #define IS_KINEMATIC 1
#else
  #define IS_CARTESIAN 1
  #if !IS_CORE
    #define IS_FULL_CARTESIAN 1
  #endif
#endif

// This flag indicates some kind of jerk storage is needed
#if EITHER(CLASSIC_JERK, IS_KINEMATIC)
  #define HAS_CLASSIC_JERK 1
#endif

#if DISABLED(CLASSIC_JERK)
  #define HAS_JUNCTION_DEVIATION 1
#endif

// E jerk exists with JD disabled (of course) but also when Linear Advance is disabled on Delta/SCARA
#if ENABLED(CLASSIC_JERK) || (IS_KINEMATIC && DISABLED(LIN_ADVANCE))
  #define HAS_CLASSIC_E_JERK 1
#endif

//
// Serial Port Info
//
#ifdef SERIAL_PORT_2
  #define NUM_SERIAL 2
  #define HAS_MULTI_SERIAL 1
#elif defined(SERIAL_PORT)
  #define NUM_SERIAL 1
#else
  #define NUM_SERIAL 0
  #undef BAUD_RATE_GCODE
#endif
#if SERIAL_PORT == -1 || SERIAL_PORT_2 == -1
  #define HAS_USB_SERIAL 1
#endif
#if SERIAL_PORT_2 == -2
  #define HAS_ETHERNET 1
#endif

#if ENABLED(DWIN_CREALITY_LCD)
  #define SERIAL_CATCHALL 0
  #ifndef LCD_SERIAL_PORT
    #define LCD_SERIAL_PORT 3 // Creality 4.x board
  #endif
#endif

// Fallback Stepper Driver types that don't depend on Configuration_adv.h
#ifndef X_DRIVER_TYPE
  #define X_DRIVER_TYPE  A4988
#endif
#ifndef X2_DRIVER_TYPE
  #define X2_DRIVER_TYPE A4988
#endif
#ifndef Y_DRIVER_TYPE
  #define Y_DRIVER_TYPE  A4988
#endif
#ifndef Y2_DRIVER_TYPE
  #define Y2_DRIVER_TYPE A4988
#endif
#ifndef Z_DRIVER_TYPE
  #define Z_DRIVER_TYPE  A4988
#endif
#ifndef Z2_DRIVER_TYPE
  #define Z2_DRIVER_TYPE A4988
#endif
#ifndef Z3_DRIVER_TYPE
  #define Z3_DRIVER_TYPE A4988
#endif
#ifndef Z4_DRIVER_TYPE
  #define Z4_DRIVER_TYPE A4988
#endif
#if E_STEPPERS <= 0
  #undef E0_DRIVER_TYPE
#elif !defined(E0_DRIVER_TYPE)
  #define E0_DRIVER_TYPE A4988
#endif
#if E_STEPPERS <= 1
  #undef E1_DRIVER_TYPE
#elif !defined(E1_DRIVER_TYPE)
  #define E1_DRIVER_TYPE A4988
#endif
#if E_STEPPERS <= 2
  #undef E2_DRIVER_TYPE
#elif !defined(E2_DRIVER_TYPE)
  #define E2_DRIVER_TYPE A4988
#endif
#if E_STEPPERS <= 3
  #undef E3_DRIVER_TYPE
#elif !defined(E3_DRIVER_TYPE)
  #define E3_DRIVER_TYPE A4988
#endif
#if E_STEPPERS <= 4
  #undef E4_DRIVER_TYPE
#elif !defined(E4_DRIVER_TYPE)
  #define E4_DRIVER_TYPE A4988
#endif
#if E_STEPPERS <= 5
  #undef E5_DRIVER_TYPE
#elif !defined(E5_DRIVER_TYPE)
  #define E5_DRIVER_TYPE A4988
#endif
#if E_STEPPERS <= 6
  #undef E6_DRIVER_TYPE
#elif !defined(E6_DRIVER_TYPE)
  #define E6_DRIVER_TYPE A4988
#endif
#if E_STEPPERS <= 7
  #undef E7_DRIVER_TYPE
#elif !defined(E7_DRIVER_TYPE)
  #define E7_DRIVER_TYPE A4988
#endif

// Fallback axis inverting
#ifndef INVERT_X_DIR
  #define INVERT_X_DIR false
#endif
#ifndef INVERT_Y_DIR
  #define INVERT_Y_DIR false
#endif
#ifndef INVERT_Z_DIR
  #define INVERT_Z_DIR false
#endif
#ifndef INVERT_E_DIR
  #define INVERT_E_DIR false
#endif

/**
 * This setting is also used by M109 when trying to calculate
 * a ballpark safe margin to prevent wait-forever situation.
 */
#ifndef EXTRUDE_MINTEMP
  #define EXTRUDE_MINTEMP 170
#endif

/**
 * TFT Displays
 *
 * Configure parameters for TFT displays:
 *  - TFT_DEFAULT_ORIENTATION
 *  - TFT_DRIVER
 *  - TFT_WIDTH
 *  - TFT_HEIGHT
 *  - TFT_INTERFACE_(SPI|FSMC)
 *  - TFT_COLOR
 *  - GRAPHICAL_TFT_UPSCALE
 */
<<<<<<< HEAD
#if ENABLED(MKS_TS35_V2_0)
  // Most common: ST7796
  #define TFT_DEFAULT_ORIENTATION (TFT_EXCHANGE_XY)
  #define TFT_WIDTH  480
  #define TFT_HEIGHT 320
  #define TFT_INTERFACE_SPI
  #define GRAPHICAL_TFT_UPSCALE 3
#elif ENABLED(MKS_ROBIN_TFT24)
  // Most common: ST7789
  #define TFT_DEFAULT_ORIENTATION (TFT_EXCHANGE_XY | TFT_INVERT_Y)
  #define TFT_WIDTH  320
  #define TFT_HEIGHT 240
  #define TFT_INTERFACE_FSMC
  #define GRAPHICAL_TFT_UPSCALE 2
#elif ENABLED(MKS_ROBIN_TFT28)
  // Most common: ST7789
  #define TFT_DEFAULT_ORIENTATION (TFT_EXCHANGE_XY | TFT_INVERT_Y)
  #define TFT_WIDTH  320
  #define TFT_HEIGHT 240
  #define TFT_INTERFACE_FSMC
  #define GRAPHICAL_TFT_UPSCALE 2
#elif ENABLED(MKS_ROBIN_TFT32)
  // Most common: ST7789
  #define TFT_DEFAULT_ORIENTATION (TFT_EXCHANGE_XY | TFT_INVERT_Y)
  #define TFT_WIDTH  320
  #define TFT_HEIGHT 240
  #define TFT_INTERFACE_FSMC
  #define GRAPHICAL_TFT_UPSCALE 2
#elif ENABLED(MKS_ROBIN_TFT35)
  // Most common: ILI9488
  #define TFT_DEFAULT_ORIENTATION (TFT_EXCHANGE_XY | TFT_INVERT_X | TFT_INVERT_Y)
  #define TFT_WIDTH  480
  #define TFT_HEIGHT 320
  #define TFT_INTERFACE_FSMC
  #define GRAPHICAL_TFT_UPSCALE 3
#elif ENABLED(MKS_ROBIN_TFT43)
  #define TFT_DEFAULT_ORIENTATION 0
  #define TFT_DRIVER SSD1963
  #define TFT_WIDTH  480
  #define TFT_HEIGHT 272
  #define TFT_INTERFACE_FSMC
  #define GRAPHICAL_TFT_UPSCALE 2
#elif ENABLED(MKS_ROBIN_TFT_V1_1R)
  // ILI9328 or R61505
  #define TFT_DEFAULT_ORIENTATION (TFT_INVERT_X | TFT_INVERT_Y | TFT_EXCHANGE_XY)
  #define TFT_WIDTH  320
  #define TFT_HEIGHT 240
  #define TFT_INTERFACE_FSMC
  #define GRAPHICAL_TFT_UPSCALE 2
#elif EITHER(TFT_TRONXY_X5SA, ANYCUBIC_TFT35)
  #define TFT_DEFAULT_ORIENTATION (TFT_EXCHANGE_XY | TFT_INVERT_X | TFT_INVERT_Y)
  #define TFT_DRIVER ILI9488
  #define TFT_WIDTH  480
  #define TFT_HEIGHT 320
  #define TFT_INTERFACE_FSMC
  #define GRAPHICAL_TFT_UPSCALE 3
#elif ENABLED(LONGER_LK_TFT28)
  #define TFT_DEFAULT_ORIENTATION (TFT_EXCHANGE_XY | TFT_INVERT_X | TFT_INVERT_Y)
  #define TFT_WIDTH  320
  #define TFT_HEIGHT 240
  #define TFT_INTERFACE_FSMC
  #define GRAPHICAL_TFT_UPSCALE 2
#elif ENABLED(TFT_GENERIC)
  #define TFT_DEFAULT_ORIENTATION (TFT_EXCHANGE_XY | TFT_INVERT_X | TFT_INVERT_Y)
#endif

// FSMC/SPI TFT Panels using standard HAL/tft/tft_(fsmc|spi).h
#if ENABLED(TFT_INTERFACE_FSMC)
  #define HAS_FSMC_TFT 1
  #if ENABLED(TFT_CLASSIC_UI)
    #define FSMC_GRAPHICAL_TFT
  #elif ENABLED(TFT_LVGL_UI)
    #define TFT_LVGL_UI_FSMC
  #endif
#elif ENABLED(TFT_INTERFACE_SPI)
  #define HAS_SPI_TFT 1
  #if ENABLED(TFT_CLASSIC_UI)
    #define SPI_GRAPHICAL_TFT
  #elif ENABLED(TFT_LVGL_UI)
    #define TFT_LVGL_UI_SPI
  #endif
#endif

#if ENABLED(TFT_COLOR_UI) && TFT_HEIGHT == 240
  #if ENABLED(TFT_INTERFACE_SPI)
    #define TFT_320x240_SPI
  #elif ENABLED(TFT_INTERFACE_FSMC)
    #define TFT_320x240
  #endif
#elif ENABLED(TFT_COLOR_UI) && TFT_HEIGHT == 320
  #if ENABLED(TFT_INTERFACE_SPI)
    #define TFT_480x320_SPI
  #elif ENABLED(TFT_INTERFACE_FSMC)
    #define TFT_480x320
  #endif
#endif

// Fewer lines with touch buttons on-screen
#if EITHER(TFT_320x240, TFT_320x240_SPI)
  #define HAS_UI_320x240 1
  #define LCD_HEIGHT TERN(TOUCH_SCREEN, 6, 7)
#elif EITHER(TFT_480x320, TFT_480x320_SPI)
  #define HAS_UI_480x320 1
  #define LCD_HEIGHT TERN(TOUCH_SCREEN, 6, 7)
=======
#if ENABLED(MKS_TS35_V2_0)          // Most common: ST7796
  #define TFT_DEFAULT_ORIENTATION (TFT_EXCHANGE_XY)
  #define TFT_RES_480x320
  #define TFT_INTERFACE_SPI
#elif ENABLED(MKS_ROBIN_TFT24)      // Most common: ST7789
  #define TFT_DEFAULT_ORIENTATION (TFT_EXCHANGE_XY | TFT_INVERT_Y)
  #define TFT_RES_320x240
  #define TFT_INTERFACE_FSMC
#elif ENABLED(MKS_ROBIN_TFT28)      // Most common: ST7789
  #define TFT_DEFAULT_ORIENTATION (TFT_EXCHANGE_XY | TFT_INVERT_Y)
  #define TFT_RES_320x240
  #define TFT_INTERFACE_FSMC
#elif ENABLED(MKS_ROBIN_TFT32)      // Most common: ST7789
  #define TFT_DEFAULT_ORIENTATION (TFT_EXCHANGE_XY | TFT_INVERT_Y)
  #define TFT_RES_320x240
  #define TFT_INTERFACE_FSMC
#elif ENABLED(MKS_ROBIN_TFT35)      // Most common: ILI9488
  #define TFT_DEFAULT_ORIENTATION (TFT_EXCHANGE_XY | TFT_INVERT_X | TFT_INVERT_Y)
  #define TFT_RES_480x320
  #define TFT_INTERFACE_FSMC
#elif ENABLED(MKS_ROBIN_TFT43)
  #define TFT_DEFAULT_ORIENTATION 0
  #define TFT_DRIVER SSD1963
  #define TFT_RES_480x272
  #define TFT_INTERFACE_FSMC
#elif ENABLED(MKS_ROBIN_TFT_V1_1R)  // ILI9328 or R61505
  #define TFT_DEFAULT_ORIENTATION (TFT_EXCHANGE_XY | TFT_INVERT_X | TFT_INVERT_Y)
  #define TFT_RES_320x240
  #define TFT_INTERFACE_FSMC
#elif EITHER(TFT_TRONXY_X5SA, ANYCUBIC_TFT35) // ILI9488
  #define TFT_DEFAULT_ORIENTATION (TFT_EXCHANGE_XY | TFT_INVERT_X | TFT_INVERT_Y)
  #define TFT_DRIVER ILI9488
  #define TFT_RES_480x320
  #define TFT_INTERFACE_FSMC
#elif ENABLED(LONGER_LK_TFT28)
  #define TFT_DEFAULT_ORIENTATION (TFT_EXCHANGE_XY | TFT_INVERT_X | TFT_INVERT_Y)
  #define TFT_RES_320x240
  #define TFT_INTERFACE_FSMC
#elif ENABLED(ANET_ET4_TFT28)       // ST7789
  #define TFT_DEFAULT_ORIENTATION (TFT_EXCHANGE_XY | TFT_INVERT_Y)
  #define TFT_RES_320x240
  #define TFT_INTERFACE_FSMC
#elif ENABLED(ANET_ET5_TFT35)       // ST7796
  #define TFT_DEFAULT_ORIENTATION (TFT_EXCHANGE_XY)
  #define TFT_RES_480x320
  #define TFT_INTERFACE_FSMC
#elif ENABLED(BIQU_BX_TFT70)        // RGB
  #define TFT_DEFAULT_ORIENTATION (TFT_EXCHANGE_XY)
  #define TFT_RES_1024x600
  #define TFT_INTERFACE_LTDC
#elif ENABLED(TFT_GENERIC)
  #define TFT_DEFAULT_ORIENTATION (TFT_EXCHANGE_XY | TFT_INVERT_X | TFT_INVERT_Y)
  #if NONE(TFT_RES_320x240, TFT_RES_480x272, TFT_RES_480x320)
    #define TFT_RES_320x240
  #endif
  #if NONE(TFT_INTERFACE_FSMC, TFT_INTERFACE_SPI)
    #define TFT_INTERFACE_SPI
  #endif
#endif

#if ENABLED(TFT_RES_320x240)
  #define TFT_WIDTH  320
  #define TFT_HEIGHT 240
  #define GRAPHICAL_TFT_UPSCALE 2
#elif ENABLED(TFT_RES_480x272)
  #define TFT_WIDTH  480
  #define TFT_HEIGHT 272
  #define GRAPHICAL_TFT_UPSCALE 2
#elif ENABLED(TFT_RES_480x320)
  #define TFT_WIDTH  480
  #define TFT_HEIGHT 320
  #define GRAPHICAL_TFT_UPSCALE 3
#elif ENABLED(TFT_RES_1024x600)
  #define TFT_WIDTH  1024
  #define TFT_HEIGHT 600
  #define GRAPHICAL_TFT_UPSCALE 4
#endif

// FSMC/SPI TFT Panels using standard HAL/tft/tft_(fsmc|spi|ltdc).h
#if ENABLED(TFT_INTERFACE_FSMC)
  #define HAS_FSMC_TFT 1
  #if TFT_SCALED_DOGLCD
    #define HAS_FSMC_GRAPHICAL_TFT 1
  #elif HAS_TFT_LVGL_UI
    #define HAS_TFT_LVGL_UI_FSMC 1
  #endif
#elif ENABLED(TFT_INTERFACE_SPI)
  #define HAS_SPI_TFT 1
  #if TFT_SCALED_DOGLCD
    #define HAS_SPI_GRAPHICAL_TFT 1
  #elif HAS_TFT_LVGL_UI
    #define HAS_TFT_LVGL_UI_SPI 1
  #endif
#elif ENABLED(TFT_INTERFACE_LTDC)
  #define HAS_LTDC_TFT 1
  #if TFT_SCALED_DOGLCD
    #define HAS_LTDC_GRAPHICAL_TFT 1
  #elif HAS_TFT_LVGL_UI
    #define HAS_TFT_LVGL_UI_LTDC 1
  #endif
#endif

#if ENABLED(TFT_COLOR_UI)
  #if TFT_HEIGHT == 240
    #if ENABLED(TFT_INTERFACE_SPI)
      #define TFT_320x240_SPI
    #elif ENABLED(TFT_INTERFACE_FSMC)
      #define TFT_320x240
    #endif
  #elif TFT_HEIGHT == 320
    #if ENABLED(TFT_INTERFACE_SPI)
      #define TFT_480x320_SPI
    #elif ENABLED(TFT_INTERFACE_FSMC)
      #define TFT_480x320
    #endif
  #elif TFT_HEIGHT == 272
    #if ENABLED(TFT_INTERFACE_SPI)
      #define TFT_480x272_SPI
    #elif ENABLED(TFT_INTERFACE_FSMC)
      #define TFT_480x272
    #endif
  #elif TFT_HEIGHT == 600
    #if ENABLED(TFT_INTERFACE_LTDC)
      #define TFT_1024x600_LTDC
    #endif
  #endif
#endif

#if EITHER(TFT_320x240, TFT_320x240_SPI)
  #define HAS_UI_320x240 1
#elif EITHER(TFT_480x320, TFT_480x320_SPI)
  #define HAS_UI_480x320 1
#elif EITHER(TFT_480x272, TFT_480x272_SPI)
  #define HAS_UI_480x272 1
#elif defined(TFT_1024x600_LTDC)
  #define HAS_UI_1024x600 1
#endif
#if ANY(HAS_UI_320x240, HAS_UI_480x320, HAS_UI_480x272)
  #define LCD_HEIGHT TERN(TOUCH_SCREEN, 6, 7) // Fewer lines with touch buttons onscreen
#elif HAS_UI_1024x600
  #define LCD_HEIGHT TERN(TOUCH_SCREEN, 12, 13) // Fewer lines with touch buttons onscreen
>>>>>>> 082fce5e
#endif

// This emulated DOGM has 'touch/xpt2046', not 'tft/xpt2046'
#if ENABLED(TOUCH_SCREEN) && !HAS_GRAPHICAL_TFT
  #undef TOUCH_SCREEN
<<<<<<< HEAD
  #undef TOUCH_SCREEN_CALIBRATION
  #define HAS_TOUCH_XPT2046 1
=======
  #if ENABLED(TFT_CLASSIC_UI)
    #define HAS_TOUCH_BUTTONS 1
  #endif
#endif

// XPT2046_** Compatibility
#if !(defined(TOUCH_CALIBRATION_X) || defined(TOUCH_CALIBRATION_Y) || defined(TOUCH_OFFSET_X) || defined(TOUCH_OFFSET_Y) || defined(TOUCH_ORIENTATION))
  #if defined(XPT2046_X_CALIBRATION) && defined(XPT2046_Y_CALIBRATION) && defined(XPT2046_X_OFFSET) && defined(XPT2046_Y_OFFSET)
    #define TOUCH_CALIBRATION_X  XPT2046_X_CALIBRATION
    #define TOUCH_CALIBRATION_Y  XPT2046_Y_CALIBRATION
    #define TOUCH_OFFSET_X       XPT2046_X_OFFSET
    #define TOUCH_OFFSET_Y       XPT2046_Y_OFFSET
    #define TOUCH_ORIENTATION    TOUCH_LANDSCAPE
  #endif
#endif

#if ANY(USE_XMIN_PLUG, USE_YMIN_PLUG, USE_ZMIN_PLUG, USE_XMAX_PLUG, USE_YMAX_PLUG, USE_ZMAX_PLUG)
  #define HAS_ENDSTOPS 1
  #define COORDINATE_OKAY(N,L,H) WITHIN(N,L,H)
#else
  #define COORDINATE_OKAY(N,L,H) true
>>>>>>> 082fce5e
#endif<|MERGE_RESOLUTION|>--- conflicted
+++ resolved
@@ -125,16 +125,6 @@
   #define DOGLCD
   #define U8GLIB_ST7920
   #define IS_ULTIPANEL 1
-<<<<<<< HEAD
-
-#elif ENABLED(CR10_STOCKDISPLAY)
-
-  #define IS_RRD_FG_SC
-  #define BOARD_ST7920_DELAY_1 DELAY_NS(125)
-  #define BOARD_ST7920_DELAY_2 DELAY_NS(125)
-  #define BOARD_ST7920_DELAY_3 DELAY_NS(125)
-=======
->>>>>>> 082fce5e
 
 #elif ENABLED(MKS_12864OLED)
 
@@ -212,11 +202,7 @@
 #elif EITHER(TFTGLCD_PANEL_SPI, TFTGLCD_PANEL_I2C)
 
   #define IS_TFTGLCD_PANEL 1
-<<<<<<< HEAD
-  #define IS_ULTIPANEL 1                      // Note that IS_ULTIPANEL leads to HAS_WIRED_LCD
-=======
   #define IS_ULTIPANEL 1                    // Note that IS_ULTIPANEL leads to HAS_WIRED_LCD
->>>>>>> 082fce5e
 
   #if ENABLED(SDSUPPORT) && DISABLED(LCD_PROGRESS_BAR)
     #define LCD_PROGRESS_BAR
@@ -308,11 +294,7 @@
  */
 
 // Basic Ultipanel-like displays
-<<<<<<< HEAD
-#if ANY(ULTIMAKERCONTROLLER, REPRAP_DISCOUNT_SMART_CONTROLLER, G3D_PANEL, RIGIDBOT_PANEL, PANEL_ONE, U8GLIB_SH1106)
-=======
 #if ANY(ULTIMAKERCONTROLLER, IS_RRD_SC, G3D_PANEL, RIGIDBOT_PANEL, PANEL_ONE, U8GLIB_SH1106)
->>>>>>> 082fce5e
   #define IS_ULTIPANEL 1
 #endif
 
@@ -322,33 +304,6 @@
   #define IS_ULTIPANEL 1
 #endif
 
-<<<<<<< HEAD
-// Compatibility
-#if ENABLED(FSMC_GRAPHICAL_TFT)
-  #define TFT_CLASSIC_UI
-  #define TFT_INTERFACE_FSMC
-  #define TFT_GENERIC
-#elif ENABLED(SPI_GRAPHICAL_TFT)
-  #define TFT_CLASSIC_UI
-  #define TFT_INTERFACE_SPI
-  #define TFT_GENERIC
-#elif EITHER(TFT_320x240, TFT_480x320)
-  #define TFT_COLOR_UI
-  #define TFT_INTERFACE_FSMC
-  #define TFT_GENERIC
-#elif EITHER(TFT_320x240_SPI, TFT_480x320_SPI)
-  #define TFT_COLOR_UI
-  #define TFT_INTERFACE_SPI
-  #define TFT_GENERIC
-#elif ENABLED(TFT_LVGL_UI_FSMC)
-  #define TFT_LVGL_UI
-  #define TFT_INTERFACE_FSMC
-  #define TFT_GENERIC
-#elif ENABLED(TFT_LVGL_UI_SPI)
-  #define TFT_LVGL_UI
-  #define TFT_INTERFACE_SPI
-  #define TFT_GENERIC
-=======
 // TFT Compatibility
 #if ANY(FSMC_GRAPHICAL_TFT, SPI_GRAPHICAL_TFT, TFT_320x240, TFT_480x320, TFT_320x240_SPI, TFT_480x320_SPI, TFT_LVGL_UI_FSMC, TFT_LVGL_UI_SPI)
   #define IS_LEGACY_TFT 1
@@ -368,7 +323,6 @@
   #define TFT_COLOR_UI
 #elif EITHER(TFT_LVGL_UI_FSMC, TFT_LVGL_UI_SPI)
   #define TFT_LVGL_UI
->>>>>>> 082fce5e
 #endif
 
 // FSMC/SPI TFT Panels (LVGL)
@@ -386,11 +340,7 @@
   #define DOGLCD
   #define IS_ULTIPANEL 1
   #define DELAYED_BACKLIGHT_INIT
-<<<<<<< HEAD
-#elif ENABLED(TFT_LVGL_UI)
-=======
 #elif HAS_TFT_LVGL_UI
->>>>>>> 082fce5e
   #define DELAYED_BACKLIGHT_INIT
 #endif
 
@@ -485,11 +435,8 @@
 #elif ENABLED(SAV_3DLCD)
   #define SR_LCD_2W_NL    // Non latching 2 wire shift register
   #define IS_ULTIPANEL 1
-<<<<<<< HEAD
-=======
 #elif ENABLED(ULTIPANEL)
   #define IS_ULTIPANEL 1
->>>>>>> 082fce5e
 #endif
 
 #if EITHER(IS_ULTIPANEL, ULTRA_LCD)
@@ -1120,112 +1067,6 @@
  *  - TFT_COLOR
  *  - GRAPHICAL_TFT_UPSCALE
  */
-<<<<<<< HEAD
-#if ENABLED(MKS_TS35_V2_0)
-  // Most common: ST7796
-  #define TFT_DEFAULT_ORIENTATION (TFT_EXCHANGE_XY)
-  #define TFT_WIDTH  480
-  #define TFT_HEIGHT 320
-  #define TFT_INTERFACE_SPI
-  #define GRAPHICAL_TFT_UPSCALE 3
-#elif ENABLED(MKS_ROBIN_TFT24)
-  // Most common: ST7789
-  #define TFT_DEFAULT_ORIENTATION (TFT_EXCHANGE_XY | TFT_INVERT_Y)
-  #define TFT_WIDTH  320
-  #define TFT_HEIGHT 240
-  #define TFT_INTERFACE_FSMC
-  #define GRAPHICAL_TFT_UPSCALE 2
-#elif ENABLED(MKS_ROBIN_TFT28)
-  // Most common: ST7789
-  #define TFT_DEFAULT_ORIENTATION (TFT_EXCHANGE_XY | TFT_INVERT_Y)
-  #define TFT_WIDTH  320
-  #define TFT_HEIGHT 240
-  #define TFT_INTERFACE_FSMC
-  #define GRAPHICAL_TFT_UPSCALE 2
-#elif ENABLED(MKS_ROBIN_TFT32)
-  // Most common: ST7789
-  #define TFT_DEFAULT_ORIENTATION (TFT_EXCHANGE_XY | TFT_INVERT_Y)
-  #define TFT_WIDTH  320
-  #define TFT_HEIGHT 240
-  #define TFT_INTERFACE_FSMC
-  #define GRAPHICAL_TFT_UPSCALE 2
-#elif ENABLED(MKS_ROBIN_TFT35)
-  // Most common: ILI9488
-  #define TFT_DEFAULT_ORIENTATION (TFT_EXCHANGE_XY | TFT_INVERT_X | TFT_INVERT_Y)
-  #define TFT_WIDTH  480
-  #define TFT_HEIGHT 320
-  #define TFT_INTERFACE_FSMC
-  #define GRAPHICAL_TFT_UPSCALE 3
-#elif ENABLED(MKS_ROBIN_TFT43)
-  #define TFT_DEFAULT_ORIENTATION 0
-  #define TFT_DRIVER SSD1963
-  #define TFT_WIDTH  480
-  #define TFT_HEIGHT 272
-  #define TFT_INTERFACE_FSMC
-  #define GRAPHICAL_TFT_UPSCALE 2
-#elif ENABLED(MKS_ROBIN_TFT_V1_1R)
-  // ILI9328 or R61505
-  #define TFT_DEFAULT_ORIENTATION (TFT_INVERT_X | TFT_INVERT_Y | TFT_EXCHANGE_XY)
-  #define TFT_WIDTH  320
-  #define TFT_HEIGHT 240
-  #define TFT_INTERFACE_FSMC
-  #define GRAPHICAL_TFT_UPSCALE 2
-#elif EITHER(TFT_TRONXY_X5SA, ANYCUBIC_TFT35)
-  #define TFT_DEFAULT_ORIENTATION (TFT_EXCHANGE_XY | TFT_INVERT_X | TFT_INVERT_Y)
-  #define TFT_DRIVER ILI9488
-  #define TFT_WIDTH  480
-  #define TFT_HEIGHT 320
-  #define TFT_INTERFACE_FSMC
-  #define GRAPHICAL_TFT_UPSCALE 3
-#elif ENABLED(LONGER_LK_TFT28)
-  #define TFT_DEFAULT_ORIENTATION (TFT_EXCHANGE_XY | TFT_INVERT_X | TFT_INVERT_Y)
-  #define TFT_WIDTH  320
-  #define TFT_HEIGHT 240
-  #define TFT_INTERFACE_FSMC
-  #define GRAPHICAL_TFT_UPSCALE 2
-#elif ENABLED(TFT_GENERIC)
-  #define TFT_DEFAULT_ORIENTATION (TFT_EXCHANGE_XY | TFT_INVERT_X | TFT_INVERT_Y)
-#endif
-
-// FSMC/SPI TFT Panels using standard HAL/tft/tft_(fsmc|spi).h
-#if ENABLED(TFT_INTERFACE_FSMC)
-  #define HAS_FSMC_TFT 1
-  #if ENABLED(TFT_CLASSIC_UI)
-    #define FSMC_GRAPHICAL_TFT
-  #elif ENABLED(TFT_LVGL_UI)
-    #define TFT_LVGL_UI_FSMC
-  #endif
-#elif ENABLED(TFT_INTERFACE_SPI)
-  #define HAS_SPI_TFT 1
-  #if ENABLED(TFT_CLASSIC_UI)
-    #define SPI_GRAPHICAL_TFT
-  #elif ENABLED(TFT_LVGL_UI)
-    #define TFT_LVGL_UI_SPI
-  #endif
-#endif
-
-#if ENABLED(TFT_COLOR_UI) && TFT_HEIGHT == 240
-  #if ENABLED(TFT_INTERFACE_SPI)
-    #define TFT_320x240_SPI
-  #elif ENABLED(TFT_INTERFACE_FSMC)
-    #define TFT_320x240
-  #endif
-#elif ENABLED(TFT_COLOR_UI) && TFT_HEIGHT == 320
-  #if ENABLED(TFT_INTERFACE_SPI)
-    #define TFT_480x320_SPI
-  #elif ENABLED(TFT_INTERFACE_FSMC)
-    #define TFT_480x320
-  #endif
-#endif
-
-// Fewer lines with touch buttons on-screen
-#if EITHER(TFT_320x240, TFT_320x240_SPI)
-  #define HAS_UI_320x240 1
-  #define LCD_HEIGHT TERN(TOUCH_SCREEN, 6, 7)
-#elif EITHER(TFT_480x320, TFT_480x320_SPI)
-  #define HAS_UI_480x320 1
-  #define LCD_HEIGHT TERN(TOUCH_SCREEN, 6, 7)
-=======
 #if ENABLED(MKS_TS35_V2_0)          // Most common: ST7796
   #define TFT_DEFAULT_ORIENTATION (TFT_EXCHANGE_XY)
   #define TFT_RES_480x320
@@ -1367,16 +1208,11 @@
   #define LCD_HEIGHT TERN(TOUCH_SCREEN, 6, 7) // Fewer lines with touch buttons onscreen
 #elif HAS_UI_1024x600
   #define LCD_HEIGHT TERN(TOUCH_SCREEN, 12, 13) // Fewer lines with touch buttons onscreen
->>>>>>> 082fce5e
 #endif
 
 // This emulated DOGM has 'touch/xpt2046', not 'tft/xpt2046'
 #if ENABLED(TOUCH_SCREEN) && !HAS_GRAPHICAL_TFT
   #undef TOUCH_SCREEN
-<<<<<<< HEAD
-  #undef TOUCH_SCREEN_CALIBRATION
-  #define HAS_TOUCH_XPT2046 1
-=======
   #if ENABLED(TFT_CLASSIC_UI)
     #define HAS_TOUCH_BUTTONS 1
   #endif
@@ -1398,5 +1234,4 @@
   #define COORDINATE_OKAY(N,L,H) WITHIN(N,L,H)
 #else
   #define COORDINATE_OKAY(N,L,H) true
->>>>>>> 082fce5e
 #endif