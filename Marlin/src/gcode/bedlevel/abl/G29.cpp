--- conflicted
+++ resolved
@@ -244,60 +244,9 @@
     G29_RETURN(false);
   }
 
-<<<<<<< HEAD
-  // Define local vars 'static' for manual probing, 'auto' otherwise
-  #define ABL_VAR TERN_(PROBE_MANUALLY, static)
-
-  ABL_VAR int verbose_level;
-  ABL_VAR xy_pos_t probePos;
-  ABL_VAR float measured_z;
-  ABL_VAR bool dryrun, abl_should_enable;
-
-  #if EITHER(PROBE_MANUALLY, AUTO_BED_LEVELING_LINEAR)
-    ABL_VAR int abl_probe_index;
-  #endif
-
-  #if ABL_GRID
-
-    #if ENABLED(PROBE_MANUALLY)
-      ABL_VAR xy_int8_t meshCount;
-    #endif
-
-    ABL_VAR xy_pos_t probe_position_lf, probe_position_rb;
-    ABL_VAR xy_float_t gridSpacing = { 0, 0 };
-
-    #if ENABLED(AUTO_BED_LEVELING_LINEAR)
-      ABL_VAR bool do_topography_map;
-      ABL_VAR xy_uint8_t abl_grid_points;
-    #else // Bilinear
-      constexpr xy_uint8_t abl_grid_points = { GRID_MAX_POINTS_X, GRID_MAX_POINTS_Y };
-    #endif
-
-    #if ENABLED(AUTO_BED_LEVELING_LINEAR)
-      ABL_VAR int abl_points;
-    #else
-      int constexpr abl_points = GRID_MAX_POINTS;
-    #endif
-
-    #if ENABLED(AUTO_BED_LEVELING_BILINEAR)
-
-      ABL_VAR float zoffset;
-
-    #elif ENABLED(AUTO_BED_LEVELING_LINEAR)
-
-      ABL_VAR int indexIntoAB[GRID_MAX_POINTS_X][GRID_MAX_POINTS_Y];
-
-      ABL_VAR float eqnAMatrix[(GRID_MAX_POINTS) * 3], // "A" matrix of the linear system of equations
-                    eqnBVector[GRID_MAX_POINTS],       // "B" vector of Z points
-                    mean;
-    #endif
-
-  #elif ENABLED(AUTO_BED_LEVELING_3POINT)
-=======
   // Send 'N' to force homing before G29 (internal only)
   if (parser.seen('N'))
     process_subcommands_now_P(TERN(G28_L0_ENSURES_LEVELING_OFF, PSTR("G28L0"), G28_STR));
->>>>>>> 082fce5e
 
   // Don't allow auto-leveling without homing first
   if (homing_needed_error()) G29_RETURN(false);
@@ -515,11 +464,7 @@
     if (seenA && g29_in_progress) {
       SERIAL_ECHOLNPGM("Manual G29 aborted");
       SET_SOFT_ENDSTOP_LOOSE(false);
-<<<<<<< HEAD
-      set_bed_leveling_enabled(abl_should_enable);
-=======
       set_bed_leveling_enabled(abl.reenable);
->>>>>>> 082fce5e
       g29_in_progress = false;
       TERN_(LCD_BED_LEVELING, ui.wait_for_move = false);
     }
