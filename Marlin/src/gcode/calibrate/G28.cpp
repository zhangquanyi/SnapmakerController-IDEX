/**
 * Marlin 3D Printer Firmware
 * Copyright (c) 2020 MarlinFirmware [https://github.com/MarlinFirmware/Marlin]
 *
 * Based on Sprinter and grbl.
 * Copyright (c) 2011 Camiel Gubbels / Erik van der Zalm
 *
 * This program is free software: you can redistribute it and/or modify
 * it under the terms of the GNU General Public License as published by
 * the Free Software Foundation, either version 3 of the License, or
 * (at your option) any later version.
 *
 * This program is distributed in the hope that it will be useful,
 * but WITHOUT ANY WARRANTY; without even the implied warranty of
 * MERCHANTABILITY or FITNESS FOR A PARTICULAR PURPOSE.  See the
 * GNU General Public License for more details.
 *
 * You should have received a copy of the GNU General Public License
 * along with this program.  If not, see <https://www.gnu.org/licenses/>.
 *
 */

#include "../../inc/MarlinConfig.h"

#include "../gcode.h"

#include "../../module/stepper.h"
#include "../../module/endstops.h"

#if HAS_MULTI_HOTEND
  #include "../../module/tool_change.h"
#endif

#if HAS_LEVELING
  #include "../../feature/bedlevel/bedlevel.h"
#endif

#if ENABLED(SENSORLESS_HOMING)
  #include "../../feature/tmc_util.h"
#endif

#include "../../module/probe.h"

#if ENABLED(BLTOUCH)
  #include "../../feature/bltouch.h"
#endif

#include "../../lcd/marlinui.h"
#if ENABLED(DWIN_CREALITY_LCD)
  #include "../../lcd/dwin/e3v2/dwin.h"
#endif

#if ENABLED(EXTENSIBLE_UI)
  #include "../../lcd/extui/ui_api.h"
#endif

#if HAS_L64XX                         // set L6470 absolute position registers to counts
  #include "../../libs/L64XX/L64XX_Marlin.h"
#endif

#if ENABLED(LASER_MOVE_G28_OFF)
  #include "../../feature/spindle_laser.h"
#endif

#define DEBUG_OUT ENABLED(DEBUG_LEVELING_FEATURE)
#include "../../core/debug_out.h"

#if ENABLED(QUICK_HOME)

  static void quick_home_xy() {

    // Pretend the current position is 0,0
    current_position.set(0.0, 0.0);
    sync_plan_position();

    const int x_axis_home_dir = x_home_dir(active_extruder);

    const float mlx = max_length(X_AXIS),
                mly = max_length(Y_AXIS),
                mlratio = mlx > mly ? mly / mlx : mlx / mly,
                fr_mm_s = _MIN(homing_feedrate(X_AXIS), homing_feedrate(Y_AXIS)) * SQRT(sq(mlratio) + 1.0);

    #if ENABLED(SENSORLESS_HOMING)
      sensorless_t stealth_states {
          tmc_enable_stallguard(stepperX)
        , tmc_enable_stallguard(stepperY)
        , false
        , false
          #if AXIS_HAS_STALLGUARD(X2)
            || tmc_enable_stallguard(stepperX2)
          #endif
        , false
          #if AXIS_HAS_STALLGUARD(Y2)
            || tmc_enable_stallguard(stepperY2)
          #endif
      };
    #endif

    do_blocking_move_to_xy(1.5 * mlx * x_axis_home_dir, 1.5 * mly * Y_HOME_DIR, fr_mm_s);

    endstops.validate_homing_move();

    current_position.set(0.0, 0.0);

    #if ENABLED(SENSORLESS_HOMING) && DISABLED(ENDSTOPS_ALWAYS_ON_DEFAULT)
      tmc_disable_stallguard(stepperX, stealth_states.x);
      tmc_disable_stallguard(stepperY, stealth_states.y);
      #if AXIS_HAS_STALLGUARD(X2)
        tmc_disable_stallguard(stepperX2, stealth_states.x2);
      #endif
      #if AXIS_HAS_STALLGUARD(Y2)
        tmc_disable_stallguard(stepperY2, stealth_states.y2);
      #endif
    #endif
  }

#endif // QUICK_HOME

#if ENABLED(Z_SAFE_HOMING)

  inline void home_z_safely() {
    DEBUG_SECTION(log_G28, "home_z_safely", DEBUGGING(LEVELING));

    // Disallow Z homing if X or Y homing is needed
    if (homing_needed_error(_BV(X_AXIS) | _BV(Y_AXIS))) return;

    sync_plan_position();

    /**
     * Move the Z probe (or just the nozzle) to the safe homing point
     * (Z is already at the right height)
     */
    constexpr xy_float_t safe_homing_xy = { Z_SAFE_HOMING_X_POINT, Z_SAFE_HOMING_Y_POINT };
    #if HAS_HOME_OFFSET
      xy_float_t okay_homing_xy = safe_homing_xy;
      okay_homing_xy -= home_offset;
    #else
      constexpr xy_float_t okay_homing_xy = safe_homing_xy;
    #endif

    destination.set(okay_homing_xy, current_position.z);

    TERN_(HOMING_Z_WITH_PROBE, destination -= probe.offset_xy);

    if (position_is_reachable(destination)) {

      if (DEBUGGING(LEVELING)) DEBUG_POS("home_z_safely", destination);

      // Free the active extruder for movement
      TERN_(DUAL_X_CARRIAGE, idex_set_parked(false));

      TERN_(SENSORLESS_HOMING, safe_delay(500)); // Short delay needed to settle

      do_blocking_move_to_xy(destination);
      homeaxis(Z_AXIS);
    }
    else {
      LCD_MESSAGEPGM(MSG_ZPROBE_OUT);
      SERIAL_ECHO_MSG(STR_ZPROBE_OUT_SER);
    }
  }

#endif // Z_SAFE_HOMING

#if ENABLED(IMPROVE_HOMING_RELIABILITY)

  slow_homing_t begin_slow_homing() {
    slow_homing_t slow_homing{0};
    slow_homing.acceleration.set(planner.settings.max_acceleration_mm_per_s2[X_AXIS],
                                 planner.settings.max_acceleration_mm_per_s2[Y_AXIS]);
    planner.settings.max_acceleration_mm_per_s2[X_AXIS] = 100;
    planner.settings.max_acceleration_mm_per_s2[Y_AXIS] = 100;
    #if HAS_CLASSIC_JERK
      slow_homing.jerk_xy = planner.max_jerk;
      planner.max_jerk.set(0, 0);
    #endif
    planner.reset_acceleration_rates();
    return slow_homing;
  }

  void end_slow_homing(const slow_homing_t &slow_homing) {
    planner.settings.max_acceleration_mm_per_s2[X_AXIS] = slow_homing.acceleration.x;
    planner.settings.max_acceleration_mm_per_s2[Y_AXIS] = slow_homing.acceleration.y;
    TERN_(HAS_CLASSIC_JERK, planner.max_jerk = slow_homing.jerk_xy);
    planner.reset_acceleration_rates();
  }

#endif // IMPROVE_HOMING_RELIABILITY

/**
 * G28: Home all axes according to settings
 *
 * Parameters
 *
 *  None  Home to all axes with no parameters.
 *        With QUICK_HOME enabled XY will home together, then Z.
 *
 *  O   Home only if position is unknown
 *
 *  Rn  Raise by n mm/inches before homing
 *
 * Cartesian/SCARA parameters
 *
 *  X   Home to the X endstop
 *  Y   Home to the Y endstop
 *  Z   Home to the Z endstop
 */
void GcodeSuite::G28() {
  DEBUG_SECTION(log_G28, "G28", DEBUGGING(LEVELING));
  if (DEBUGGING(LEVELING)) log_machine_info();

  TERN_(LASER_MOVE_G28_OFF, cutter.set_inline_enabled(false));  // turn off laser

  TERN_(FULL_REPORT_TO_HOST_FEATURE, set_and_report_grblstate(M_HOMING));

  #if ENABLED(DUAL_X_CARRIAGE)
    bool IDEX_saved_duplication_state = extruder_duplication_enabled;
    DualXMode IDEX_saved_mode = dual_x_carriage_mode;
  #endif

  #if ENABLED(MARLIN_DEV_MODE)
    if (parser.seen('S')) {
      LOOP_XYZ(a) set_axis_is_at_home((AxisEnum)a);
      sync_plan_position();
      SERIAL_ECHOLNPGM("Simulated Homing");
      report_current_position();
      return;
    }
  #endif

  // Home (O)nly if position is unknown
  if (!axes_should_home() && parser.boolval('O')) {
    if (DEBUGGING(LEVELING)) DEBUG_ECHOLNPGM("> homing not needed, skip");
    return;
  }

<<<<<<< HEAD
  planner.synchronize();          // Wait for planner moves to finish!

  SET_SOFT_ENDSTOP_LOOSE(false);  // Reset a leftover 'loose' motion state
=======
  TERN_(DWIN_CREALITY_LCD, DWIN_StartHoming());
  TERN_(EXTENSIBLE_UI, ExtUI::onHomingStart());
>>>>>>> 082fce5e

  planner.synchronize();          // Wait for planner moves to finish!

  SET_SOFT_ENDSTOP_LOOSE(false);  // Reset a leftover 'loose' motion state

  // Disable the leveling matrix before homing
  #if HAS_LEVELING
    const bool leveling_restore_state = parser.boolval('L', TERN(RESTORE_LEVELING_AFTER_G28, planner.leveling_active, ENABLED(ENABLE_LEVELING_AFTER_G28)));
    IF_ENABLED(PROBE_MANUALLY, g29_in_progress = false); // Cancel the active G29 session
    set_bed_leveling_enabled(false);
  #endif

  // Reset to the XY plane
  TERN_(CNC_WORKSPACE_PLANES, workspace_plane = PLANE_XY);

  // Count this command as movement / activity
  reset_stepper_timeout();

  #define HAS_CURRENT_HOME(N) (defined(N##_CURRENT_HOME) && N##_CURRENT_HOME != N##_CURRENT)
  #if HAS_CURRENT_HOME(X) || HAS_CURRENT_HOME(X2) || HAS_CURRENT_HOME(Y) || HAS_CURRENT_HOME(Y2)
    #define HAS_HOMING_CURRENT 1
  #endif

  #if HAS_HOMING_CURRENT
    auto debug_current = [](PGM_P const s, const int16_t a, const int16_t b){
      DEBUG_ECHOPGM_P(s); DEBUG_ECHOLNPAIR(" current: ", a, " -> ", b);
    };
    #if HAS_CURRENT_HOME(X)
      const int16_t tmc_save_current_X = stepperX.getMilliamps();
      stepperX.rms_current(X_CURRENT_HOME);
      if (DEBUGGING(LEVELING)) debug_current(PSTR("X"), tmc_save_current_X, X_CURRENT_HOME);
    #endif
    #if HAS_CURRENT_HOME(X2)
      const int16_t tmc_save_current_X2 = stepperX2.getMilliamps();
      stepperX2.rms_current(X2_CURRENT_HOME);
      if (DEBUGGING(LEVELING)) debug_current(PSTR("X2"), tmc_save_current_X2, X2_CURRENT_HOME);
    #endif
    #if HAS_CURRENT_HOME(Y)
      const int16_t tmc_save_current_Y = stepperY.getMilliamps();
      stepperY.rms_current(Y_CURRENT_HOME);
      if (DEBUGGING(LEVELING)) debug_current(PSTR("Y"), tmc_save_current_Y, Y_CURRENT_HOME);
    #endif
    #if HAS_CURRENT_HOME(Y2)
      const int16_t tmc_save_current_Y2 = stepperY2.getMilliamps();
      stepperY2.rms_current(Y2_CURRENT_HOME);
      if (DEBUGGING(LEVELING)) debug_current(PSTR("Y2"), tmc_save_current_Y2, Y2_CURRENT_HOME);
    #endif
  #endif

  TERN_(IMPROVE_HOMING_RELIABILITY, slow_homing_t slow_homing = begin_slow_homing());

  // Always home with tool 0 active
  #if HAS_MULTI_HOTEND
    #if DISABLED(DELTA) || ENABLED(DELTA_HOME_TO_SAFE_ZONE)
      const uint8_t old_tool_index = active_extruder;
    #endif
    // PARKING_EXTRUDER homing requires different handling of movement / solenoid activation, depending on the side of homing
    #if ENABLED(PARKING_EXTRUDER)
      const bool pe_final_change_must_unpark = parking_extruder_unpark_after_homing(old_tool_index, X_HOME_DIR + 1 == old_tool_index * 2);
    #endif
    tool_change(0, true);
  #endif

  TERN_(HAS_DUPLICATION_MODE, set_duplication_enabled(false));

  remember_feedrate_scaling_off();

  endstops.enable(true); // Enable endstops for next homing move

  #if ENABLED(DELTA)

    constexpr bool doZ = true; // for NANODLP_Z_SYNC if your DLP is on a DELTA

    home_delta();

    TERN_(IMPROVE_HOMING_RELIABILITY, end_slow_homing(slow_homing));

  #elif ENABLED(AXEL_TPARA)

    constexpr bool doZ = true; // for NANODLP_Z_SYNC if your DLP is on a TPARA

    home_TPARA();

  #else

    const bool homeZ = parser.seen('Z'),
               needX = homeZ && TERN0(Z_SAFE_HOMING, axes_should_home(_BV(X_AXIS))),
               needY = homeZ && TERN0(Z_SAFE_HOMING, axes_should_home(_BV(Y_AXIS))),
               homeX = needX || parser.seen('X'), homeY = needY || parser.seen('Y'),
               home_all = homeX == homeY && homeX == homeZ, // All or None
               doX = home_all || homeX, doY = home_all || homeY, doZ = home_all || homeZ;

    #if ENABLED(HOME_Z_FIRST)

      if (doZ) homeaxis(Z_AXIS);

    #endif

    const float z_homing_height = parser.seenval('R') ? parser.value_linear_units() : Z_HOMING_HEIGHT;

    if (z_homing_height && (doX || doY || TERN0(Z_SAFE_HOMING, doZ))) {
      // Raise Z before homing any other axes and z is not already high enough (never lower z)
      if (DEBUGGING(LEVELING)) DEBUG_ECHOLNPAIR("Raise Z (before homing) by ", z_homing_height);
      do_z_clearance(z_homing_height);
      TERN_(BLTOUCH, bltouch.init());
    }

    #if ENABLED(QUICK_HOME)

      if (doX && doY) quick_home_xy();

    #endif

    // Home Y (before X)
    if (ENABLED(HOME_Y_BEFORE_X) && (doY || TERN0(CODEPENDENT_XY_HOMING, doX)))
      homeaxis(Y_AXIS);

    // Home X
    if (doX || (doY && ENABLED(CODEPENDENT_XY_HOMING) && DISABLED(HOME_Y_BEFORE_X))) {

      #if ENABLED(DUAL_X_CARRIAGE)

        // Always home the 2nd (right) extruder first
        active_extruder = 1;
        homeaxis(X_AXIS);

        // Remember this extruder's position for later tool change
        inactive_extruder_x = current_position.x;

        // Home the 1st (left) extruder
        active_extruder = 0;
        homeaxis(X_AXIS);

        // Consider the active extruder to be in its "parked" position
        idex_set_parked();

      #else

        homeaxis(X_AXIS);

      #endif
    }

    // Home Y (after X)
    if (DISABLED(HOME_Y_BEFORE_X) && doY)
      homeaxis(Y_AXIS);

    TERN_(IMPROVE_HOMING_RELIABILITY, end_slow_homing(slow_homing));

    // Home Z last if homing towards the bed
    #if DISABLED(HOME_Z_FIRST)
      if (doZ) {
        #if EITHER(Z_MULTI_ENDSTOPS, Z_STEPPER_AUTO_ALIGN)
          stepper.set_all_z_lock(false);
          stepper.set_separate_multi_axis(false);
        #endif

        TERN(Z_SAFE_HOMING, home_z_safely(), homeaxis(Z_AXIS));
        probe.move_z_after_homing();
      }
    #endif

    sync_plan_position();

  #endif

  /**
   * Preserve DXC mode across a G28 for IDEX printers in DXC_DUPLICATION_MODE.
   * This is important because it lets a user use the LCD Panel to set an IDEX Duplication mode, and
   * then print a standard GCode file that contains a single print that does a G28 and has no other
   * IDEX specific commands in it.
   */
  #if ENABLED(DUAL_X_CARRIAGE)

    if (idex_is_duplicating()) {

      TERN_(IMPROVE_HOMING_RELIABILITY, slow_homing = begin_slow_homing());

      // Always home the 2nd (right) extruder first
      active_extruder = 1;
      homeaxis(X_AXIS);

      // Remember this extruder's position for later tool change
      inactive_extruder_x = current_position.x;

      // Home the 1st (left) extruder
      active_extruder = 0;
      homeaxis(X_AXIS);

      // Consider the active extruder to be parked
      idex_set_parked();

      dual_x_carriage_mode = IDEX_saved_mode;
      set_duplication_enabled(IDEX_saved_duplication_state);

      TERN_(IMPROVE_HOMING_RELIABILITY, end_slow_homing(slow_homing));
    }

  #endif // DUAL_X_CARRIAGE

  endstops.not_homing();

  // Clear endstop state for polled stallGuard endstops
  TERN_(SPI_ENDSTOPS, endstops.clear_endstop_state());

  #if BOTH(DELTA, DELTA_HOME_TO_SAFE_ZONE)
    // move to a height where we can use the full xy-area
    do_blocking_move_to_z(delta_clip_start_height);
  #endif

  TERN_(HAS_LEVELING, set_bed_leveling_enabled(leveling_restore_state));

  restore_feedrate_and_scaling();

  // Restore the active tool after homing
  #if HAS_MULTI_HOTEND && (DISABLED(DELTA) || ENABLED(DELTA_HOME_TO_SAFE_ZONE))
    tool_change(old_tool_index, TERN(PARKING_EXTRUDER, !pe_final_change_must_unpark, DISABLED(DUAL_X_CARRIAGE)));   // Do move if one of these
  #endif

  #if HAS_HOMING_CURRENT
    if (DEBUGGING(LEVELING)) DEBUG_ECHOLNPGM("Restore driver current...");
    #if HAS_CURRENT_HOME(X)
      stepperX.rms_current(tmc_save_current_X);
    #endif
    #if HAS_CURRENT_HOME(X2)
      stepperX2.rms_current(tmc_save_current_X2);
    #endif
    #if HAS_CURRENT_HOME(Y)
      stepperY.rms_current(tmc_save_current_Y);
    #endif
    #if HAS_CURRENT_HOME(Y2)
      stepperY2.rms_current(tmc_save_current_Y2);
    #endif
  #endif

  ui.refresh();

  TERN_(DWIN_CREALITY_LCD, DWIN_CompletedHoming());
  TERN_(EXTENSIBLE_UI, ExtUI::onHomingComplete());

  report_current_position();

  if (ENABLED(NANODLP_Z_SYNC) && (doZ || ENABLED(NANODLP_ALL_AXIS)))
    SERIAL_ECHOLNPGM(STR_Z_MOVE_COMP);

  TERN_(FULL_REPORT_TO_HOST_FEATURE, set_and_report_grblstate(M_IDLE));

  #if HAS_L64XX
    // Set L6470 absolute position registers to counts
    // constexpr *might* move this to PROGMEM.
    // If not, this will need a PROGMEM directive and an accessor.
    static constexpr AxisEnum L64XX_axis_xref[MAX_L64XX] = {
      X_AXIS, Y_AXIS, Z_AXIS,
      X_AXIS, Y_AXIS, Z_AXIS, Z_AXIS,
      E_AXIS, E_AXIS, E_AXIS, E_AXIS, E_AXIS, E_AXIS
    };
    for (uint8_t j = 1; j <= L64XX::chain[0]; j++) {
      const uint8_t cv = L64XX::chain[j];
      L64xxManager.set_param((L64XX_axis_t)cv, L6470_ABS_POS, stepper.position(L64XX_axis_xref[cv]));
    }
  #endif
}<|MERGE_RESOLUTION|>--- conflicted
+++ resolved
@@ -234,14 +234,8 @@
     return;
   }
 
-<<<<<<< HEAD
-  planner.synchronize();          // Wait for planner moves to finish!
-
-  SET_SOFT_ENDSTOP_LOOSE(false);  // Reset a leftover 'loose' motion state
-=======
   TERN_(DWIN_CREALITY_LCD, DWIN_StartHoming());
   TERN_(EXTENSIBLE_UI, ExtUI::onHomingStart());
->>>>>>> 082fce5e
 
   planner.synchronize();          // Wait for planner moves to finish!
 
