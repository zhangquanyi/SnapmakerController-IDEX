#
# Marlin Firmware
# PlatformIO Configuration File
#
# For detailed documentation with EXAMPLES:
#
# https://docs.platformio.org/en/latest/projectconf.html
#

# Automatic targets - enable auto-uploading
#targets = upload

#
# By default platformio build will abort after 5 errors.
# Remove '-fmax-errors=5' from build_flags below to see all.
#

[platformio]
src_dir      = Marlin
boards_dir   = buildroot/share/PlatformIO/boards
default_envs = mega2560
include_dir  = Marlin

#
# The 'common' values are used for most Marlin builds
#
[common]
default_src_filter = +<src/*> -<src/config> -<src/HAL> +<src/HAL/shared>
<<<<<<< HEAD
extra_scripts = pre:buildroot/share/PlatformIO/scripts/common-cxxflags.py
build_flags = -fmax-errors=5 -g -D__MARLIN_FIRMWARE__ -fmerge-all-constants
lib_deps =
  LiquidCrystal@1.5.0
  TMCStepper@~0.7.1
  Adafruit NeoPixel@1.5.0
  U8glib-HAL@0.4.1
  Adafruit MAX31865 library@~1.1.0
  LiquidTWI2@1.2.7
  Arduino-L6470@0.8.0
  SlowSoftI2CMaster
  SailfishLCD=https://github.com/mikeshub/SailfishLCD/archive/master.zip
  SailfishRGB_LED=https://github.com/mikeshub/SailfishRGB_LED/archive/master.zip

# Globally defined properties
# inherited by all environments
=======
  -<src/lcd/HD44780> -<src/lcd/dwin> -<src/lcd/dogm> -<src/lcd/menu>
  -<src/lcd/extui/lib/mks_ui> -<src/lcd/extui/lib/dgus> -<src/lcd/extui/lib/ftdi_eve_touch_ui> -<src/lcd/extui/lib/anycubic>
  -<src/sd/usb_flashdrive>
  -<src/gcode/feature/trinamic>
  -<src/feature/bedlevel/abl> -<src/gcode/bedlevel/abl>
  -<src/feature/bedlevel/mbl> -<src/gcode/bedlevel/mbl>
  -<src/feature/bedlevel/ubl> -<src/gcode/bedlevel/ubl>
  -<src/feature/dac> -<src/feature/digipot>
  -<src/feature/leds>
extra_scripts      =
  pre:buildroot/share/PlatformIO/scripts/common-dependencies.py
  pre:buildroot/share/PlatformIO/scripts/common-cxxflags.py
build_flags        = -fmax-errors=5 -g -D__MARLIN_FIRMWARE__ -fmerge-all-constants
lib_deps           =

#
# Feature Dependencies
#
[features]
HAS_TFT_LVGL_UI         = lvgl=https://github.com/makerbase-mks/MKS-LittlevGL/archive/master.zip
                          src_filter=+<src/lcd/extui/lib/mks_ui>
                          extra_scripts=download_mks_assets.py
HAS_TRINAMIC_CONFIG     = TMCStepper@~0.7.1
                          src_filter=+<src/gcode/feature/trinamic>
SR_LCD_3W_NL            = SailfishLCD=https://github.com/mikeshub/SailfishLCD/archive/master.zip
DIGIPOT_MCP4...         = SlowSoftI2CMaster
HAS_TMC26X              = TMC26XStepper=https://github.com/trinamic/TMC26XStepper/archive/master.zip
HAS_L64XX               = Arduino-L6470@0.8.0
NEOPIXEL_LED            = Adafruit NeoPixel@1.5.0
MAX6675_IS_MAX31865     = Adafruit MAX31865 library@~1.1.0
HAS_GRAPHICAL_LCD       = U8glib-HAL@0.4.1
                          src_filter=+<src/lcd/dogm>
USES_LIQUIDCRYSTAL      = LiquidCrystal@1.5.0
USES_LIQUIDTWI2         = LiquidTWI2@1.2.7
DWIN_CREALITY_LCD       = src_filter=+<src/lcd/dwin>
HAS_CHARACTER_LCD       = src_filter=+<src/lcd/HD44780>
HAS_LCD_MENU            = src_filter=+<src/lcd/menu>
HAS_DGUS_LCD            = src_filter=+<src/lcd/extui/lib/dgus>
TOUCH_UI_FTDI_EVE       = src_filter=+<src/lcd/extui/lib/ftdi_eve_touch_ui>
ANYCUBIC_TFT_MODEL      = src_filter=+<src/lcd/extui/lib/anycubic>
USB_FLASH_DRIVE_SUPPORT = src_filter=+<src/sd/usb_flashdrive>
AUTO_BED_LEVELING_(3POINT|(BI)?LINEAR) = src_filter=+<src/feature/bedlevel/abl> +<src/gcode/bedlevel/abl>
MESH_BED_LEVELING       = src_filter=+<src/feature/bedlevel/mbl> +<src/gcode/bedlevel/mbl>
AUTO_BED_LEVELING_UBL   = src_filter=+<src/feature/bedlevel/ubl> +<src/gcode/bedlevel/ubl>
DAC_STEPPER_CURRENT     = src_filter=+<src/feature/dac>
HAS_I2C_DIGIPOT         = src_filter=+<src/feature/digipot>
HAS_LED_FEATURE         = src_filter=+<src/feature/leds>
(ESP3D_)?WIFISUPPORT = AsyncTCP, ESP Async WebServer
  ESP3DLib=https://github.com/luc-github/ESP3DLib.git
  arduinoWebSockets=https://github.com/Links2004/arduinoWebSockets.git
  ESP32SSDP=https://github.com/luc-github/ESP32SSDP.git
  lib_ignore=ESPAsyncTCP

#
# Default values apply to all 'env:' prefixed environments
#
>>>>>>> de68b375
[env]
framework     = arduino
extra_scripts = ${common.extra_scripts}
build_flags   = ${common.build_flags}
lib_deps      = ${common.lib_deps}
monitor_speed = 250000

#################################
#                               #
#   Unique Core Architectures   #
#                               #
#  Add a new "env" below if no  #
# entry has values suitable to  #
#   build for a given board.    #
#                               #
#################################

#################################
#                               #
#       AVR Architecture        #
#                               #
#################################

#
# AVR (8-bit) Common Environment values
#
[common_avr8]
board_build.f_cpu = 16000000L
src_filter        = ${common.default_src_filter} +<src/HAL/AVR>

#
# ATmega2560
#
[env:mega2560]
platform      = atmelavr
extends       = common_avr8
board         = megaatmega2560

#
# ATmega1280
#
[env:mega1280]
platform      = atmelavr
extends       = common_avr8
board         = megaatmega1280

#
# MightyBoard ATmega2560 (MegaCore 100 pin boards variants)
#
[env:MightyBoard1280]
platform      = atmelavr
extends       = common_avr8
board         = ATmega1280
upload_speed  = 57600

#
# MightyBoard ATmega2560 (MegaCore 100 pin boards variants)
#
[env:MightyBoard2560]
platform      = atmelavr
extends       = common_avr8
board         = ATmega2560
upload_protocol = wiring
upload_speed  = 57600
board_upload.maximum_size = 253952

#
# RAMBo
#
[env:rambo]
platform      = atmelavr
extends       = common_avr8
board         = reprap_rambo

#
# FYSETC F6 V1.3
#
[env:FYSETC_F6_13]
platform      = atmelavr
extends       = common_avr8
board         = fysetc_f6_13

#
# FYSETC F6 V1.4
#
[env:FYSETC_F6_14]
platform      = atmelavr
extends       = common_avr8
board         = fysetc_f6_14

#
# Sanguinololu (ATmega644p)
#
[env:sanguino644p]
platform      = atmelavr
extends       = common_avr8
board         = sanguino_atmega644p

#
# Sanguinololu (ATmega1284p)
#
[env:sanguino1284p]
platform      = atmelavr
extends       = common_avr8
board         = sanguino_atmega1284p
board_upload.maximum_size = 126976

#
# Melzi and clones (ATmega1284p)
#
[env:melzi]
platform      = atmelavr
extends       = common_avr8
board         = sanguino_atmega1284p
upload_speed  = 57600
board_upload.maximum_size = 126976

#
# Melzi and clones (Optiboot bootloader)
#
[env:melzi_optiboot]
platform      = atmelavr
extends       = common_avr8
board         = sanguino_atmega1284p
upload_speed  = 115200

#
# Melzi and clones (Zonestar Melzi2 with tuned flags)
#
[env:melzi_optimized]
platform      = atmelavr
extends       = env:melzi_optiboot
build_flags   = ${common.build_flags} -fno-tree-scev-cprop -fno-split-wide-types -Wl,--relax -mcall-prologues
build_unflags = -g -ggdb

#
# AT90USB1286 boards using CDC bootloader
# - BRAINWAVE
# - BRAINWAVE_PRO
# - SAV_MKI
# - TEENSYLU
#
[env:at90usb1286_cdc]
platform      = teensy
extends       = common_avr8
board         = at90usb1286

#
# AT90USB1286 boards using DFU bootloader
# - PrintrBoard
# - PrintrBoard Rev.F
# - ? 5DPRINT ?
#
[env:at90usb1286_dfu]
platform      = teensy
extends       = env:at90usb1286_cdc

#################################
#                               #
#       DUE Architecture        #
#                               #
#################################

#
# Due (Atmel SAM3X8E ARM Cortex-M3)
#
#  - RAMPS4DUE
#  - RADDS
#
[env:DUE]
platform      = atmelsam
board         = due
src_filter    = ${common.default_src_filter} +<src/HAL/DUE>

[env:DUE_USB]
platform      = atmelsam
board         = dueUSB
src_filter    = ${common.default_src_filter} +<src/HAL/DUE>

[env:DUE_debug]
# Used when WATCHDOG_RESET_MANUAL is enabled
platform      = atmelsam
board         = due
src_filter    = ${common.default_src_filter} +<src/HAL/DUE>
build_flags   = ${common.build_flags}
  -funwind-tables
  -mpoke-function-name

#
# Archim SAM
#
[common_DUE_archim]
platform      = atmelsam
board         = due
src_filter    = ${common.default_src_filter} +<src/HAL/DUE>
build_flags   = ${common.build_flags}
  -DARDUINO_SAM_ARCHIM -DARDUINO_ARCH_SAM -D__SAM3X8E__ -DUSBCON
extra_scripts = ${common.extra_scripts}
  Marlin/src/HAL/DUE/upload_extra_script.py

[env:DUE_archim]
platform      = ${common_DUE_archim.platform}
extends       = common_DUE_archim

# Used when WATCHDOG_RESET_MANUAL is enabled
[env:DUE_archim_debug]
platform      = ${common_DUE_archim.platform}
extends       = common_DUE_archim
build_flags   = ${common_DUE_archim.build_flags} -funwind-tables -mpoke-function-name

#################################
#                               #
#      SAMD51 Architecture      #
#                               #
#################################

#
# Adafruit Grand Central M4 (Atmel SAMD51P20A ARM Cortex-M4)
#
[env:SAMD51_grandcentral_m4]
platform       = atmelsam
board          = adafruit_grandcentral_m4
build_flags    = ${common.build_flags} -std=gnu++17
build_unflags  = -std=gnu++11
src_filter     = ${common.default_src_filter} +<src/HAL/SAMD51>
lib_deps       = ${common.lib_deps}
  SoftwareSerialM
  Adafruit SPIFlash
  SdFat - Adafruit Fork
debug_tool     = jlink

#################################
#                               #
#     LPC176x Architecture      #
#                               #
#################################

#
# NXP LPC176x ARM Cortex-M3
#
[common_LPC]
platform          = https://github.com/p3p/pio-nxplpc-arduino-lpc176x/archive/0.1.3.zip
board             = nxp_lpc1768
lib_ldf_mode      = off
lib_compat_mode   = strict
extra_scripts     = ${common.extra_scripts}
  Marlin/src/HAL/LPC1768/upload_extra_script.py
src_filter        = ${common.default_src_filter} +<src/HAL/LPC1768>
<<<<<<< HEAD
lib_deps          = Servo
  LiquidCrystal@1.0.0
  U8glib-HAL@0.4.1
  TMCStepper@~0.7.1
  Adafruit NeoPixel=https://github.com/p3p/Adafruit_NeoPixel/archive/1.5.0.zip
  SailfishLCD=https://github.com/mikeshub/SailfishLCD/archive/master.zip

[env:LPC1769]
platform          = https://github.com/p3p/pio-nxplpc-arduino-lpc176x/archive/0.1.2.zip
board             = nxp_lpc1769
build_flags       = -DU8G_HAL_LINKS -IMarlin/src/HAL/LPC1768/include -IMarlin/src/HAL/LPC1768/u8g ${common.build_flags}
# debug options for backtrace
#  -funwind-tables
#  -mpoke-function-name
lib_ldf_mode      = off
lib_compat_mode   = strict
extra_scripts     = Marlin/src/HAL/LPC1768/upload_extra_script.py
src_filter        = ${common.default_src_filter} +<src/HAL/LPC1768>
lib_deps          = Servo
  LiquidCrystal@1.0.0
  U8glib-HAL@0.4.1
  TMCStepper@~0.7.1
  Adafruit NeoPixel=https://github.com/p3p/Adafruit_NeoPixel/archive/1.5.0.zip
  SailfishLCD=https://github.com/mikeshub/SailfishLCD/archive/master.zip
=======
lib_deps          = ${common.lib_deps}
  Servo
  LiquidCrystal@1.0.0
  Adafruit NeoPixel=https://github.com/p3p/Adafruit_NeoPixel/archive/1.5.0.zip
build_flags       = ${common.build_flags} -DU8G_HAL_LINKS -IMarlin/src/HAL/LPC1768/include -IMarlin/src/HAL/LPC1768/u8g
  # debug options for backtrace
  #-funwind-tables
  #-mpoke-function-name

#
# NXP LPC176x ARM Cortex-M3
#
[env:LPC1768]
platform  = ${common_LPC.platform}
extends   = common_LPC
board     = nxp_lpc1768

[env:LPC1769]
platform  = ${common_LPC.platform}
extends   = common_LPC
board     = nxp_lpc1769

#################################
#                               #
#      STM32 Architecture       #
#                               #
#################################

#
# HAL/STM32 Base Environment values
#
[common_stm32]
platform      = ststm32@~6.1.0
platform_packages = framework-arduinoststm32@>=4.10700,<4.10800
lib_ignore    = SoftwareSerial
build_flags   = ${common.build_flags}
  -IMarlin/src/HAL/STM32 -std=gnu++14
  -DUSBCON -DUSBD_USE_CDC
  -DUSBD_VID=0x0483
  -DTIM_IRQ_PRIO=13
build_unflags = -std=gnu++11
src_filter    = ${common.default_src_filter} +<src/HAL/STM32>

#
# HAL/STM32F1 Common Environment values
#
[common_stm32f1]
platform      = ${common_stm32.platform}
build_flags   = !python Marlin/src/HAL/STM32F1/build_flags.py
  ${common.build_flags} -std=gnu++14 -DHAVE_SW_SERIAL
build_unflags = -std=gnu11
src_filter    = ${common.default_src_filter} +<src/HAL/STM32F1>
lib_ignore    = SPI
lib_deps      = ${common.lib_deps}
  SoftwareSerialM
>>>>>>> de68b375

#
# STM32F103RC
#
[env:STM32F103RC]
<<<<<<< HEAD
platform          = ststm32@<6.2.0
=======
platform          = ${common_stm32f1.platform}
extends           = common_stm32f1
>>>>>>> de68b375
board             = genericSTM32F103RC
platform_packages = tool-stm32duino
monitor_speed     = 115200

#
# MEEB_3DP (STM32F103RCT6 with 512K)
#
<<<<<<< HEAD
[env:STM32F103RC_fysetc]
platform          = ststm32@<6.2.0
board             = genericSTM32F103RC
#board_build.core = maple
=======
[env:STM32F103RC_meeb]
platform          = ${common_stm32f1.platform}
extends           = common_stm32f1
board             = MEEB_3DP
>>>>>>> de68b375
platform_packages = tool-stm32duino
build_flags       = ${common_stm32f1.build_flags}
                    -DDEBUG_LEVEL=0
                    -DSS_TIMER=4
                    -DSTM32_FLASH_SIZE=512
                    -DHSE_VALUE=12000000U
                    -DUSE_USB_COMPOSITE
                    -DVECT_TAB_OFFSET=0x2000
                    -DGENERIC_BOOTLOADER
extra_scripts     = ${common.extra_scripts}
  pre:buildroot/share/PlatformIO/scripts/STM32F1_create_variant.py
  buildroot/share/PlatformIO/scripts/STM32F103RC_MEEB_3DP.py
lib_deps          = ${common.lib_deps}
  Adafruit NeoPixel=https://github.com/ccccmagicboy/Adafruit_NeoPixel#meeb_3dp_use
  SoftwareSerialM
  USBComposite for STM32F1@0.91
debug_tool        = stlink
upload_protocol   = dfu

#
# STM32F103RC_fysetc
#
[env:STM32F103RC_fysetc]
platform          = ${common_stm32f1.platform}
extends           = env:STM32F103RC
extra_scripts     = ${common.extra_scripts}
  buildroot/share/PlatformIO/scripts/STM32F103RC_fysetc.py
build_flags       = ${common_stm32f1.build_flags} -DDEBUG_LEVEL=0
lib_ldf_mode      = chain
debug_tool        = stlink
upload_protocol   = serial

#
# BigTree SKR Mini V1.1 / SKR mini E3 / SKR E3 DIP (STM32F103RCT6 ARM Cortex-M3)
#
#   STM32F103RC_btt ............. RCT6 with 256K
#   STM32F103RC_btt_USB ......... RCT6 with 256K (USB mass storage)
#   STM32F103RC_btt_512K ........ RCT6 with 512K
#   STM32F103RC_btt_512K_USB .... RCT6 with 512K (USB mass storage)
#

[env:STM32F103RC_btt]
<<<<<<< HEAD
platform          = ststm32@<6.2.0
board             = genericSTM32F103RC
platform_packages = tool-stm32duino
build_flags       = !python Marlin/src/HAL/STM32F1/build_flags.py
  ${common.build_flags} -DDEBUG_LEVEL=0 -std=gnu++14 -DHAVE_SW_SERIAL -DSS_TIMER=4
build_unflags     = -std=gnu++11
extra_scripts     = buildroot/share/PlatformIO/scripts/STM32F103RC_SKR_MINI.py
src_filter        = ${common.default_src_filter} +<src/HAL/STM32F1>
lib_deps          = ${common.lib_deps}
  SoftwareSerialM=https://github.com/FYSETC/SoftwareSerialM/archive/master.zip
  USBComposite for STM32F1@==0.91
lib_ignore        = Adafruit NeoPixel, SPI
monitor_speed     = 115200

[env:STM32F103RC_btt_USB]
platform          = ststm32@<6.2.0
board             = genericSTM32F103RC
platform_packages = tool-stm32duino
build_flags       = !python Marlin/src/HAL/STM32F1/build_flags.py
  ${common.build_flags} -DDEBUG_LEVEL=0 -std=gnu++14 -DHAVE_SW_SERIAL -DSS_TIMER=4 -DUSE_USB_COMPOSITE
build_unflags     = -std=gnu++11
extra_scripts     = buildroot/share/PlatformIO/scripts/STM32F103RC_SKR_MINI.py
src_filter        = ${common.default_src_filter} +<src/HAL/STM32F1>
lib_deps          = ${common.lib_deps}
  SoftwareSerialM=https://github.com/FYSETC/SoftwareSerialM/archive/master.zip
  USBComposite for STM32F1@==0.91
lib_ignore        = Adafruit NeoPixel, SPI
monitor_speed     = 115200

[env:STM32F103RC_btt_512K]
platform          = ststm32@<6.2.0
board             = genericSTM32F103RC
=======
platform          = ${common_stm32f1.platform}
extends           = env:STM32F103RC
extra_scripts     = ${common.extra_scripts}
  buildroot/share/PlatformIO/scripts/STM32F103RC_SKR_MINI.py
build_flags       = ${common_stm32f1.build_flags}
  -DDEBUG_LEVEL=0 -DSS_TIMER=4
monitor_speed     = 115200

[env:STM32F103RC_btt_USB]
platform          = ${common_stm32f1.platform}
extends           = env:STM32F103RC_btt
build_flags       = ${env:STM32F103RC_btt.build_flags} -DUSE_USB_COMPOSITE
lib_deps          = ${env:STM32F103RC_btt.lib_deps}
  USBComposite for STM32F1@0.91

[env:STM32F103RC_btt_512K]
platform          = ${common_stm32f1.platform}
extends           = env:STM32F103RC_btt
>>>>>>> de68b375
board_upload.maximum_size=524288
build_flags       = ${env:STM32F103RC_btt.build_flags} -DSTM32_FLASH_SIZE=512

[env:STM32F103RC_btt_512K_USB]
<<<<<<< HEAD
platform          = ststm32@<6.2.0
board             = genericSTM32F103RC
board_upload.maximum_size=524288
platform_packages = tool-stm32duino
build_flags       = !python Marlin/src/HAL/STM32F1/build_flags.py
  ${common.build_flags} -DDEBUG_LEVEL=0 -std=gnu++14 -DHAVE_SW_SERIAL -DSS_TIMER=4 -DSTM32_FLASH_SIZE=512 -DUSE_USB_COMPOSITE
build_unflags     = -std=gnu++11
extra_scripts     = buildroot/share/PlatformIO/scripts/STM32F103RC_SKR_MINI.py
src_filter        = ${common.default_src_filter} +<src/HAL/STM32F1>
lib_deps          = ${common.lib_deps}
  SoftwareSerialM=https://github.com/FYSETC/SoftwareSerialM/archive/master.zip
  USBComposite for STM32F1@==0.91
lib_ignore        = Adafruit NeoPixel, SPI
monitor_speed     = 115200
=======
platform          = ${common_stm32f1.platform}
extends           = env:STM32F103RC_btt_512K
build_flags       = ${env:STM32F103RC_btt_512K.build_flags} -DUSE_USB_COMPOSITE
lib_deps          = ${env:STM32F103RC_btt_512K.lib_deps}
  USBComposite for STM32F1@0.91
>>>>>>> de68b375

#
# STM32F103RE
#
[env:STM32F103RE]
<<<<<<< HEAD
platform          = ststm32@<6.2.0
=======
platform          = ${common_stm32f1.platform}
extends           = common_stm32f1
>>>>>>> de68b375
board             = genericSTM32F103RE
platform_packages = tool-stm32duino
monitor_speed     = 115200

#
#   STM32F103RE_btt ............. RET6
#   STM32F103RE_btt_USB ......... RET6 (USB mass storage)
#
[env:STM32F103RE_btt]
<<<<<<< HEAD
platform          = ststm32@<6.2.0
board             = genericSTM32F103RE
platform_packages = tool-stm32duino
build_flags       = !python Marlin/src/HAL/STM32F1/build_flags.py
  ${common.build_flags} -DDEBUG_LEVEL=0 -std=gnu++14 -DHAVE_SW_SERIAL -DSS_TIMER=4
build_unflags     = -std=gnu++11
extra_scripts     = buildroot/share/PlatformIO/scripts/STM32F103RE_SKR_E3_DIP.py
src_filter        = ${common.default_src_filter} +<src/HAL/STM32F1>
lib_deps          = ${common.lib_deps}
  SoftwareSerialM=https://github.com/FYSETC/SoftwareSerialM/archive/master.zip
lib_ignore        = Adafruit NeoPixel, SPI
=======
platform          = ${common_stm32f1.platform}
extends           = env:STM32F103RE
extra_scripts     = ${common.extra_scripts}
  buildroot/share/PlatformIO/scripts/STM32F103RE_SKR_E3_DIP.py
build_flags       = ${common_stm32f1.build_flags} -DDEBUG_LEVEL=0 -DSS_TIMER=4
>>>>>>> de68b375
debug_tool        = stlink
upload_protocol   = stlink

[env:STM32F103RE_btt_USB]
<<<<<<< HEAD
platform          = ststm32@<6.2.0
board             = genericSTM32F103RE
platform_packages = tool-stm32duino
build_flags       = !python Marlin/src/HAL/STM32F1/build_flags.py
  ${common.build_flags} -DDEBUG_LEVEL=0 -std=gnu++14 -DHAVE_SW_SERIAL -DSS_TIMER=4 -DUSE_USB_COMPOSITE
build_unflags     = -std=gnu++11
extra_scripts     = buildroot/share/PlatformIO/scripts/STM32F103RE_SKR_E3_DIP.py
src_filter        = ${common.default_src_filter} +<src/HAL/STM32F1>
lib_deps          = ${common.lib_deps}
  SoftwareSerialM=https://github.com/FYSETC/SoftwareSerialM/archive/master.zip
lib_ignore        = Adafruit NeoPixel, SPI
debug_tool        = stlink
upload_protocol   = stlink
monitor_speed     = 115200
=======
platform          = ${common_stm32f1.platform}
extends           = env:STM32F103RE_btt
build_flags       = ${env:STM32F103RE_btt.build_flags} -DUSE_USB_COMPOSITE
lib_deps          = ${common_stm32f1.lib_deps}
  USBComposite for STM32F1@0.91
>>>>>>> de68b375

#
# STM32F4 with STM32GENERIC
#
[env:STM32F4]
<<<<<<< HEAD
platform      = ststm32@<6.2.0
=======
platform      = ${common_stm32.platform}
>>>>>>> de68b375
board         = disco_f407vg
build_flags   = ${common.build_flags} -DUSE_STM32GENERIC -DSTM32GENERIC -DSTM32F4 -DMENU_USB_SERIAL -DMENU_SERIAL=SerialUSB -DHAL_IWDG_MODULE_ENABLED
src_filter    = ${common.default_src_filter} +<src/HAL/STM32_F4_F7> -<src/HAL/STM32_F4_F7/STM32F7>

#
# STM32F7 with STM32GENERIC
#
[env:STM32F7]
<<<<<<< HEAD
platform      = ststm32@<6.2.0
=======
platform      = ${common_stm32.platform}
>>>>>>> de68b375
board         = remram_v1
build_flags   = ${common.build_flags} -DUSE_STM32GENERIC -DSTM32GENERIC -DSTM32F7 -DMENU_USB_SERIAL -DMENU_SERIAL=SerialUSB -DHAL_IWDG_MODULE_ENABLED
src_filter    = ${common.default_src_filter} +<src/HAL/STM32_F4_F7> -<src/HAL/STM32_F4_F7/STM32F4>

#
# ARMED (STM32)
#
[env:ARMED]
<<<<<<< HEAD
platform      = ststm32@<6.2.0
=======
platform      = ${common_stm32.platform}
extends       = common_stm32
>>>>>>> de68b375
board         = armed_v1
build_flags   = ${common_stm32.build_flags}
  '-DUSB_PRODUCT="ARMED_V1"'
  -O2 -ffreestanding -fsigned-char -fno-move-loop-invariants -fno-strict-aliasing

#
# Geeetech GTM32 (STM32F103VET6)
#
[env:STM32F103VE_GTM32]
<<<<<<< HEAD
platform        = ststm32@<6.2.0
board           = genericSTM32F103VE
build_flags     = !python Marlin/src/HAL/STM32F1/build_flags.py
  ${common.build_flags} -DDEBUG_LEVEL=DEBUG_NONE -std=gnu++14 -MMD -ffunction-sections -fdata-sections -nostdlib
  -DBOARD_generic_stm32f103v -DARDUINO_GENERIC_STM32F103V -DARDUINO_ARCH_STM32F1
  -DCONFIG_MAPLE_MINI_NO_DISABLE_DEBUG=1 -DVECT_TAB_ADDR=0x8000000 -DERROR_LED_PORT=GPIOE -DERROR_LED_PIN=6
build_unflags = -std=gnu++11
src_filter      = ${common.default_src_filter} +<src/HAL/STM32F1>
lib_ignore      = Adafruit NeoPixel, SPI
upload_protocol = serial
=======
platform          = ${common_stm32f1.platform}
extends           = common_stm32f1
board             = genericSTM32F103VE
build_flags       = ${common_stm32f1.build_flags}
  -ffunction-sections -fdata-sections -nostdlib -MMD
  -DMCU_STM32F103VE -DARDUINO_GENERIC_STM32F103V -DARDUINO_ARCH_STM32F1 -DBOARD_generic_stm32f103v
  -DDEBUG_LEVEL=DEBUG_NONE -DCONFIG_MAPLE_MINI_NO_DISABLE_DEBUG=1 -DVECT_TAB_ADDR=0x8000000
  -DERROR_LED_PORT=GPIOE -DERROR_LED_PIN=6
upload_protocol   = serial
>>>>>>> de68b375

#
# Longer 3D board in Alfawise U20 (STM32F103VET6)
#
[env:STM32F103VE_longer]
<<<<<<< HEAD
platform      = ststm32@<6.2.0
=======
platform      = ${common_stm32f1.platform}
extends       = common_stm32f1
>>>>>>> de68b375
board         = genericSTM32F103VE
extra_scripts = ${common.extra_scripts}
  buildroot/share/PlatformIO/scripts/STM32F103VE_longer.py
build_flags   = ${common_stm32f1.build_flags}
  -DMCU_STM32F103VE -DSTM32F1xx -USERIAL_USB -DU20 -DTS_V12
build_unflags = ${common_stm32f1.build_unflags}
  -DCONFIG_MAPLE_MINI_NO_DISABLE_DEBUG=1 -DERROR_LED_PORT=GPIOE -DERROR_LED_PIN=6
lib_ignore    = ${common_stm32f1.lib_ignore}

#
# MKS Robin Mini (STM32F103VET6)
#
[env:mks_robin_mini]
<<<<<<< HEAD
platform      = ststm32@<6.2.0
=======
platform      = ${common_stm32f1.platform}
extends       = common_stm32f1
>>>>>>> de68b375
board         = genericSTM32F103VE
extra_scripts = ${common.extra_scripts}
  buildroot/share/PlatformIO/scripts/mks_robin_mini.py
build_flags   = ${common_stm32f1.build_flags}
  -DMCU_STM32F103VE

#
# MKS Robin Nano (STM32F103VET6)
# v1.2 - Emulated Graphical 128x64 (DOGM) UI and LVGL UI
# v2.0 - LVGL UI
#
<<<<<<< HEAD
[env:mks_robin_nano]
platform      = ststm32@<6.2.0
board         = genericSTM32F103VE
=======
[env:mks_robin_nano35]
platform        = ${common_stm32f1.platform}
extends         = common_stm32f1
board           = genericSTM32F103VE
>>>>>>> de68b375
platform_packages = tool-stm32duino
extra_scripts   = ${common.extra_scripts}
  buildroot/share/PlatformIO/scripts/mks_robin_nano35.py
lib_deps        = ${common_stm32f1.lib_deps}
build_flags     = ${common_stm32f1.build_flags}
  -DMCU_STM32F103VE -DSS_TIMER=4
debug_tool      = jlink
upload_protocol = jlink

#
# MKS Robin (STM32F103ZET6)
#
[env:mks_robin]
<<<<<<< HEAD
platform      = ststm32@<6.2.0
=======
platform      = ${common_stm32f1.platform}
extends       = common_stm32f1
>>>>>>> de68b375
board         = genericSTM32F103ZE
extra_scripts = ${common.extra_scripts}
  buildroot/share/PlatformIO/scripts/mks_robin.py
build_flags   = ${common_stm32f1.build_flags}
  -DSS_TIMER=4 -DSTM32_XL_DENSITY

#
# MKS Robin Pro (STM32F103ZET6)
#
[env:mks_robin_pro]
<<<<<<< HEAD
platform      = ststm32@<6.2.0
board         = genericSTM32F103ZE
extra_scripts = buildroot/share/PlatformIO/scripts/mks_robin_pro.py
build_flags   = !python Marlin/src/HAL/STM32F1/build_flags.py
  ${common.build_flags} -std=gnu++14 -DSTM32_XL_DENSITY
build_unflags = -std=gnu++11
src_filter    = ${common.default_src_filter} +<src/HAL/STM32F1>
lib_deps      = ${common.lib_deps}
lib_ignore    = Adafruit NeoPixel, SPI, TMCStepper
=======
platform      = ${common_stm32f1.platform}
extends       = env:mks_robin
extra_scripts = ${common.extra_scripts}
  buildroot/share/PlatformIO/scripts/mks_robin_pro.py


#
# TRIGORILLA PRO (STM32F103ZET6)
#
[env:trigorilla_pro]
platform      = ${common_stm32f1.platform}
extends       = env:mks_robin

#
# MKS Robin E3D (STM32F103RCT6) and
# MKS Robin E3 with TMC2209
#
[env:mks_robin_e3]
platform      = ${common_stm32f1.platform}
extends       = common_stm32f1
board         = genericSTM32F103RC
platform_packages = tool-stm32duino
extra_scripts = ${common.extra_scripts}
  buildroot/share/PlatformIO/scripts/mks_robin_e3.py
build_flags   = ${common_stm32f1.build_flags}
  -DDEBUG_LEVEL=0 -DSS_TIMER=4
>>>>>>> de68b375

#
# MKS Robin Lite/Lite2 (STM32F103RCT6)
#
[env:mks_robin_lite]
<<<<<<< HEAD
platform      = ststm32@<6.2.0
=======
platform      = ${common_stm32f1.platform}
extends       = common_stm32f1
>>>>>>> de68b375
board         = genericSTM32F103RC
extra_scripts = ${common.extra_scripts}
  buildroot/share/PlatformIO/scripts/mks_robin_lite.py


#
# MKS ROBIN LITE3 (STM32F103RCT6)
#
[env:mks_robin_lite3]
<<<<<<< HEAD
platform      = ststm32@<6.2.0
=======
platform      = ${common_stm32f1.platform}
extends       = common_stm32f1
>>>>>>> de68b375
board         = genericSTM32F103RC
extra_scripts = ${common.extra_scripts}
  buildroot/share/PlatformIO/scripts/mks_robin_lite3.py

#
# JGAurora A5S A1 (STM32F103ZET6)
#
[env:jgaurora_a5s_a1]
<<<<<<< HEAD
platform      = ststm32@<6.2.0
=======
platform      = ${common_stm32f1.platform}
extends       = common_stm32f1
>>>>>>> de68b375
board         = genericSTM32F103ZE
extra_scripts = ${common.extra_scripts}
  buildroot/share/PlatformIO/scripts/jgaurora_a5s_a1_with_bootloader.py
build_flags   = ${common_stm32f1.build_flags}
  -DSTM32F1xx -DSTM32_XL_DENSITY

#
# Malyan M200 (STM32F103CB)
#
[env:STM32F103CB_malyan]
<<<<<<< HEAD
platform    = ststm32@<6.2.0
board       = malyanM200
build_flags = !python Marlin/src/HAL/STM32F1/build_flags.py -DMCU_STM32F103CB -D __STM32F1__=1 -std=c++1y -D MOTHERBOARD="BOARD_MALYAN_M200" -DSERIAL_USB -ffunction-sections -fdata-sections -Wl,--gc-sections
  -DDEBUG_LEVEL=0 -D__MARLIN_FIRMWARE__
src_filter  = ${common.default_src_filter} +<src/HAL/STM32F1>
lib_ignore  = Adafruit NeoPixel, LiquidCrystal, LiquidTWI2, TMCStepper, U8glib-HAL, SPI
=======
platform      = ${common_stm32f1.platform}
extends       = common_stm32f1
board         = malyanM200
build_flags   = ${common_stm32f1.build_flags}
  -DMCU_STM32F103CB -D__STM32F1__=1 -std=c++1y -DSERIAL_USB -ffunction-sections -fdata-sections
  -Wl,--gc-sections -DDEBUG_LEVEL=0 -D__MARLIN_FIRMWARE__
lib_ignore    = ${common_stm32f1.lib_ignore}
  SoftwareSerialM

#
# Malyan M200 v2 (STM32F070RB)
#
[env:STM32F070RB_malyan]
platform    = ${common_stm32.platform}
extends     = common_stm32
board       = malyanM200v2
build_flags = ${common_stm32.build_flags} -DSTM32F0xx -DUSB_PRODUCT=\"STM32F070RB\" -DHAL_PCD_MODULE_ENABLED
  -O2 -ffreestanding -fsigned-char -fno-move-loop-invariants -fno-strict-aliasing -std=gnu11 -std=gnu++11
  -DCUSTOM_STARTUP_FILE
lib_ignore  = SoftwareSerial

#
# Malyan M300 (STM32F070CB)
#
[env:malyan_M300]
platform    = ststm32@>=6.1.0,<6.2.0
board       = malyanm300_f070cb
build_flags = ${common.build_flags}
  -DUSBCON -DUSBD_VID=0x0483 "-DUSB_MANUFACTURER=\"Unknown\"" "-DUSB_PRODUCT=\"MALYAN_M300\""
  -DHAL_PCD_MODULE_ENABLED -DUSBD_USE_CDC -DDISABLE_GENERIC_SERIALUSB -DHAL_UART_MODULE_ENABLED
src_filter  = ${common.default_src_filter} +<src/HAL/STM32>
>>>>>>> de68b375

#
# Chitu boards like Tronxy X5s (STM32F103ZET6)
#
[env:chitu_f103]
<<<<<<< HEAD
platform      = ststm32@<6.2.0
board         = genericSTM32F103ZE
build_flags   = !python Marlin/src/HAL/STM32F1/build_flags.py
  ${common.build_flags} -DSTM32F1xx -std=gnu++14 -DSTM32_XL_DENSITY
build_unflags = -std=gnu++11 -DCONFIG_MAPLE_MINI_NO_DISABLE_DEBUG= -DERROR_LED_PORT=GPIOE -DERROR_LED_PIN=6
extra_scripts = buildroot/share/PlatformIO/scripts/chitu_crypt.py
src_filter    = ${common.default_src_filter} +<src/HAL/STM32F1>
lib_ignore    = Adafruit NeoPixel
=======
platform      = ${common_stm32f1.platform}
extends       = common_stm32f1
board         = CHITU_F103
extra_scripts = pre:buildroot/share/PlatformIO/scripts/common-dependencies.py
  pre:buildroot/share/PlatformIO/scripts/STM32F1_create_variant.py
  buildroot/share/PlatformIO/scripts/chitu_crypt.py
build_flags   = ${common_stm32f1.build_flags}
  -DSTM32F1xx -DSTM32_XL_DENSITY
build_unflags = ${common_stm32f1.build_unflags}
  -DCONFIG_MAPLE_MINI_NO_DISABLE_DEBUG= -DERROR_LED_PORT=GPIOE -DERROR_LED_PIN=6

#
# Some Chitu V5 boards have a problem with GPIO init.
# Use this target if G28 or G29 are always failing.
#
[env:chitu_v5_gpio_init]
platform      = ${common_stm32f1.platform}
extends       = env:chitu_f103
build_flags   = ${env:chitu_f103.build_flags} -DCHITU_V5_Z_MIN_BUGFIX

#
# Creality (STM32F103RET6)
#
[env:STM32F103RET6_creality]
platform        = ${common_stm32f1.platform}
extends         = common_stm32f1
board           = genericSTM32F103RC
build_flags     = !python Marlin/src/HAL/STM32F1/build_flags.py
  ${common.build_flags} -std=gnu++14 -DSTM32_XL_DENSITY -DTEMP_TIMER_CHAN=4
extra_scripts   = ${common.extra_scripts}
  pre:buildroot/share/PlatformIO/scripts/random-bin.py
  buildroot/share/PlatformIO/scripts/creality.py
lib_ignore      = ${common_stm32f1.lib_ignore}
debug_tool      = jlink
upload_protocol = jlink
monitor_speed   = 115200
>>>>>>> de68b375

#
# STM32F401VE
# 'STEVAL-3DP001V1' STM32F401VE board - https://www.st.com/en/evaluation-tools/steval-3dp001v1.html
#
[env:STM32F401VE_STEVAL]
<<<<<<< HEAD
platform          = ststm32@<6.2.0
=======
platform          = ${common_stm32.platform}
extends           = common_stm32
>>>>>>> de68b375
board             = STEVAL_STM32F401VE
build_flags       = ${common_stm32.build_flags}
  -DTARGET_STM32F4 -DARDUINO_STEVAL -DSTM32F401xE
  -DUSB_PRODUCT=\"STEVAL_F401VE\"
  -DDISABLE_GENERIC_SERIALUSB -DUSBD_USE_CDC_COMPOSITE -DUSE_USB_FS
extra_scripts     = ${common.extra_scripts}
  pre:buildroot/share/PlatformIO/scripts/generic_create_variant.py
  buildroot/share/PlatformIO/scripts/STEVAL__F401XX.py
lib_ignore        = SoftwareSerial

#
# FLYF407ZG
#
[env:FLYF407ZG]
<<<<<<< HEAD
platform          = ststm32@<6.2.0
=======
platform          = ${common_stm32.platform}
extends           = common_stm32
>>>>>>> de68b375
board             = FLYF407ZG
build_flags       = ${common_stm32.build_flags}
  -DSTM32F4 -DUSB_PRODUCT=\"STM32F407ZG\"
  -DTARGET_STM32F4 -DVECT_TAB_OFFSET=0x8000
extra_scripts     = ${common.extra_scripts}
  pre:buildroot/share/PlatformIO/scripts/generic_create_variant.py

#
# FYSETC S6 (STM32F446VET6 ARM Cortex-M4)
#
[env:FYSETC_S6]
<<<<<<< HEAD
platform          = ststm32@<6.2.0
board             = fysetc_s6
platform_packages =
=======
platform          = ${common_stm32.platform}
extends           = common_stm32
platform_packages = ${common_stm32.platform_packages}
>>>>>>> de68b375
   tool-stm32duino
board             = fysetc_s6
build_flags       = ${common_stm32.build_flags}
  -DTARGET_STM32F4 -DVECT_TAB_OFFSET=0x10000
  -DHAL_PCD_MODULE_ENABLED '-DUSB_PRODUCT="FYSETC_S6"'
extra_scripts     = ${common.extra_scripts}
  pre:buildroot/share/PlatformIO/scripts/fysetc_STM32S6.py
debug_tool        = stlink
upload_protocol   = dfu
upload_command    = dfu-util -a 0 -s 0x08010000:leave -D "$SOURCE"

#
# STM32F407VET6 with RAMPS-like shield
# 'Black' STM32F407VET6 board - https://wiki.stm32duino.com/index.php?title=STM32F407
# Shield - https://github.com/jmz52/Hardware
#
[env:STM32F407VE_black]
<<<<<<< HEAD
platform          = ststm32@<6.2.0
=======
platform          = ${common_stm32.platform}
extends           = common_stm32
>>>>>>> de68b375
board             = blackSTM32F407VET6
build_flags       = ${common_stm32.build_flags}
  -DTARGET_STM32F4 -DARDUINO_BLACK_F407VE
  -DUSB_PRODUCT=\"BLACK_F407VE\"
  -DUSBD_USE_CDC_COMPOSITE -DUSE_USB_FS
extra_scripts     = ${common.extra_scripts}
  pre:buildroot/share/PlatformIO/scripts/generic_create_variant.py
lib_ignore        = SoftwareSerial

#
# BigTreeTech SKR Pro (STM32F407ZGT6 ARM Cortex-M4)
#
[env:BIGTREE_SKR_PRO]
<<<<<<< HEAD
platform          = ststm32@<6.2.0
=======
platform          = ${common_stm32.platform}
extends           = common_stm32
>>>>>>> de68b375
board             = BigTree_SKR_Pro
build_flags       = ${common_stm32.build_flags}
  -DUSB_PRODUCT=\"STM32F407ZG\"
  -DTARGET_STM32F4 -DSTM32F407_5ZX -DVECT_TAB_OFFSET=0x8000
extra_scripts     = ${common.extra_scripts}
  pre:buildroot/share/PlatformIO/scripts/generic_create_variant.py
#upload_protocol   = stlink
#upload_command    = "$PROJECT_PACKAGES_DIR/tool-stm32duino/stlink/ST-LINK_CLI.exe" -c SWD -P "$BUILD_DIR/firmware.bin" 0x8008000 -Rst -Run
debug_tool        = stlink
debug_init_break  =

#
# Bigtreetech GTR V1.0 (STM32F407IGT6 ARM Cortex-M4)
#
[env:BIGTREE_GTR_V1_0]
platform          = ststm32@>=5.7.0,<6.2.0
<<<<<<< HEAD
framework         = arduino
platform_packages = framework-arduinoststm32@>=3.107,<4
board             = BigTree_SKR_Pro
extra_scripts     = pre:buildroot/share/PlatformIO/scripts/generic_create_variant.py
build_flags       = ${common.build_flags}
  -DUSBCON -DUSBD_USE_CDC -DUSBD_VID=0x0483 -DUSB_PRODUCT=\"STM32F407IG\"
  -DTARGET_STM32F4 -DSTM32F407IX -DVECT_TAB_OFFSET=0x8000
  -IMarlin/src/HAL/STM32
lib_deps          =
  U8glib-HAL@0.4.1
  LiquidCrystal@1.5.0
  TMCStepper@~0.7.1
  Adafruit NeoPixel@1.5.0
  LiquidTWI2@1.2.7
  Arduino-L6470@0.8.0
lib_ignore        = SoftwareSerial, SoftwareSerialM
src_filter        = ${common.default_src_filter} +<src/HAL/STM32>
monitor_speed     = 250000
=======
extends           = common_stm32
board             = BigTree_GTR_v1
extra_scripts     = ${common.extra_scripts}
  pre:buildroot/share/PlatformIO/scripts/generic_create_variant.py
build_flags       = ${common_stm32.build_flags}
  -DUSB_PRODUCT=\"STM32F407IG\"
  -DTARGET_STM32F4 -DSTM32F407IX -DVECT_TAB_OFFSET=0x8000
>>>>>>> de68b375

#
# BigTreeTech BTT002 V1.0 (STM32F407VGT6 ARM Cortex-M4)
#
[env:BIGTREE_BTT002]
platform          = ${common_stm32.platform}
extends           = common_stm32
board             = BigTree_Btt002
build_flags       = ${common_stm32.build_flags}
  -DUSB_PRODUCT=\"STM32F407VG\"
  -DTARGET_STM32F4 -DSTM32F407_5VX -DVECT_TAB_OFFSET=0x8000
  -DHAVE_HWSERIAL2
  -DHAVE_HWSERIAL3
  -DPIN_SERIAL2_RX=PD_6
  -DPIN_SERIAL2_TX=PD_5
extra_scripts     = ${common.extra_scripts}
  pre:buildroot/share/PlatformIO/scripts/generic_create_variant.py

#
# Lerdge base
#
[lerdge_common]
platform           = ${common_stm32.platform}
extends            = common_stm32
board              = LERDGE
board_build.offset = 0x10000
extra_scripts      = ${common.extra_scripts}
                     pre:buildroot/share/PlatformIO/scripts/copy_marlin_variant_to_framework.py
                     buildroot/share/PlatformIO/scripts/stm32_bootloader.py
                     buildroot/share/PlatformIO/scripts/lerdge.py
build_flags        = ${common_stm32.build_flags}
  -DSTM32F4 -DSTM32F4xx -DTARGET_STM32F4
  -DDISABLE_GENERIC_SERIALUSB -DARDUINO_ARCH_STM32 -DARDUINO_LERDGE
  -DTRANSFER_CLOCK_DIV=8 -DHAL_SRAM_MODULE_ENABLED
build_unflags      = ${common_stm32.build_unflags} -DUSBCON -DUSBD_USE_CDC -DUSBD_VID=0x0483

#
# Lerdge X
#
[env:LERDGEX]
extends              = lerdge_common
board_build.firmware = Lerdge_X_firmware_force.bin

#
# Lerdge S
#
[env:LERDGES]
extends              = lerdge_common
board_build.firmware = Lerdge_firmware_force.bin

#
# Lerdge K
#
[env:LERDGEK]
extends              = lerdge_common
board_build.firmware = Lerdge_K_firmware_force.bin
build_flags          = ${lerdge_common.build_flags}
  -DLERDGEK

#
# RUMBA32
#
[env:rumba32]
platform      = ${common_stm32.platform}
extends       = common_stm32
build_flags   = ${common_stm32.build_flags}
  -Os
  "-DUSB_PRODUCT=\"RUMBA32\""
  -DHAL_PCD_MODULE_ENABLED
  -DDISABLE_GENERIC_SERIALUSB
  -DHAL_UART_MODULE_ENABLED
board         = rumba32_f446ve
upload_protocol = dfu
monitor_speed = 500000

#################################
#                               #
#      Other Architectures      #
#                               #
#################################

#
# Espressif ESP32
#
[env:esp32]
platform      = espressif32@1.11.2
board         = esp32dev
build_flags   = ${common.build_flags} -DCORE_DEBUG_LEVEL=0
src_filter    = ${common.default_src_filter} +<src/HAL/ESP32>
upload_speed  = 115200
#upload_port   = marlinesp.local
#board_build.flash_mode = qio

#
# Teensy 3.1 / 3.2 (ARM Cortex-M4)
#
[env:teensy31]
platform      = teensy
board         = teensy31
src_filter    = ${common.default_src_filter} +<src/HAL/TEENSY31_32>

#
# Teensy 3.5 / 3.6 (ARM Cortex-M4)
#
[env:teensy35]
platform      = teensy
board         = teensy35
src_filter    = ${common.default_src_filter} +<src/HAL/TEENSY35_36>

#
# Native
# No supported Arduino libraries, base Marlin only
#
[env:linux_native]
platform        = native
framework       =
build_flags     = -D__PLAT_LINUX__ -std=gnu++17 -ggdb -g -lrt -lpthread -D__MARLIN_FIRMWARE__ -Wno-expansion-to-defined
src_build_flags = -Wall -IMarlin/src/HAL/LINUX/include
build_unflags   = -Wall
lib_ldf_mode    = off
lib_deps        =
src_filter      = ${common.default_src_filter} +<src/HAL/LINUX>

#
<<<<<<< HEAD
# Adafruit Grand Central M4 (Atmel SAMD51P20A ARM Cortex-M4)
#
[env:SAMD51_grandcentral_m4]
platform       = atmelsam
board          = adafruit_grandcentral_m4
build_flags    = ${common.build_flags} -std=gnu++17 -Wno-register
build_unflags  = -std=gnu++11
src_filter     = ${common.default_src_filter} +<src/HAL/SAMD51>
lib_deps       = ${common.lib_deps}
  SoftwareSerialM=https://github.com/FYSETC/SoftwareSerialM/archive/master.zip
  Adafruit_SPIFlash=https://github.com/adafruit/Adafruit_SPIFlash/archive/master.zip
debug_tool     = jlink

#
# RUMBA32
#
[env:rumba32_f446ve]
platform      = ststm32@<6.2.0
board         = rumba32_f446ve
build_flags   = ${common.build_flags}
  -DSTM32F4xx
  -DARDUINO_RUMBA32_F446VE
  -DARDUINO_ARCH_STM32
  "-DBOARD_NAME=\"RUMBA32_F446VE\""
  -DSTM32F446xx
  -DUSBCON
  -DUSBD_VID=0x0483
  "-DUSB_MANUFACTURER=\"Unknown\""
  "-DUSB_PRODUCT=\"RUMBA32_F446VE\""
  -DHAL_PCD_MODULE_ENABLED
  -DUSBD_USE_CDC
  -DDISABLE_GENERIC_SERIALUSB
  -DHAL_UART_MODULE_ENABLED
  -Os
lib_ignore    = Adafruit NeoPixel
src_filter    = ${common.default_src_filter} +<src/HAL/STM32>
monitor_speed = 500000
upload_protocol = dfu

#
# MKS RUMBA32 (adds TMC2208/2209 UART interface and AUX-1)
#
[env:rumba32_mks]
platform      = ststm32@<6.2.0
board         = rumba32_f446ve
build_flags   = ${common.build_flags}
 -DSTM32F4xx -DARDUINO_RUMBA32_F446VE -DARDUINO_ARCH_STM32 "-DBOARD_NAME=\"RUMBA32_F446VE\""
 -DSTM32F446xx -DUSBCON -DUSBD_VID=0x8000
  "-DUSB_MANUFACTURER=\"Unknown\""
  "-DUSB_PRODUCT=\"RUMBA32_F446VE\""
  -DHAL_PCD_MODULE_ENABLED
  -DUSBD_USE_CDC
  -DDISABLE_GENERIC_SERIALUSB
  -DHAL_UART_MODULE_ENABLED
  -Os
lib_ignore    = Adafruit NeoPixel
src_filter    = ${common.default_src_filter} +<src/HAL/STM32> +<src/HAL/STM32_F4_F7> -<src/HAL/STM32_F4_F7/STM32F7>
upload_protocol = dfu

#
=======
>>>>>>> de68b375
# Just print the dependency tree
#
[env:include_tree]
platform    = atmelavr
board       = megaatmega2560
build_flags = -c -H -std=gnu++11 -Wall -Os -D__MARLIN_FIRMWARE__
src_filter  = +<src/Marlin.cpp><|MERGE_RESOLUTION|>--- conflicted
+++ resolved
@@ -26,24 +26,6 @@
 #
 [common]
 default_src_filter = +<src/*> -<src/config> -<src/HAL> +<src/HAL/shared>
-<<<<<<< HEAD
-extra_scripts = pre:buildroot/share/PlatformIO/scripts/common-cxxflags.py
-build_flags = -fmax-errors=5 -g -D__MARLIN_FIRMWARE__ -fmerge-all-constants
-lib_deps =
-  LiquidCrystal@1.5.0
-  TMCStepper@~0.7.1
-  Adafruit NeoPixel@1.5.0
-  U8glib-HAL@0.4.1
-  Adafruit MAX31865 library@~1.1.0
-  LiquidTWI2@1.2.7
-  Arduino-L6470@0.8.0
-  SlowSoftI2CMaster
-  SailfishLCD=https://github.com/mikeshub/SailfishLCD/archive/master.zip
-  SailfishRGB_LED=https://github.com/mikeshub/SailfishRGB_LED/archive/master.zip
-
-# Globally defined properties
-# inherited by all environments
-=======
   -<src/lcd/HD44780> -<src/lcd/dwin> -<src/lcd/dogm> -<src/lcd/menu>
   -<src/lcd/extui/lib/mks_ui> -<src/lcd/extui/lib/dgus> -<src/lcd/extui/lib/ftdi_eve_touch_ui> -<src/lcd/extui/lib/anycubic>
   -<src/sd/usb_flashdrive>
@@ -100,7 +82,6 @@
 #
 # Default values apply to all 'env:' prefixed environments
 #
->>>>>>> de68b375
 [env]
 framework     = arduino
 extra_scripts = ${common.extra_scripts}
@@ -349,32 +330,6 @@
 extra_scripts     = ${common.extra_scripts}
   Marlin/src/HAL/LPC1768/upload_extra_script.py
 src_filter        = ${common.default_src_filter} +<src/HAL/LPC1768>
-<<<<<<< HEAD
-lib_deps          = Servo
-  LiquidCrystal@1.0.0
-  U8glib-HAL@0.4.1
-  TMCStepper@~0.7.1
-  Adafruit NeoPixel=https://github.com/p3p/Adafruit_NeoPixel/archive/1.5.0.zip
-  SailfishLCD=https://github.com/mikeshub/SailfishLCD/archive/master.zip
-
-[env:LPC1769]
-platform          = https://github.com/p3p/pio-nxplpc-arduino-lpc176x/archive/0.1.2.zip
-board             = nxp_lpc1769
-build_flags       = -DU8G_HAL_LINKS -IMarlin/src/HAL/LPC1768/include -IMarlin/src/HAL/LPC1768/u8g ${common.build_flags}
-# debug options for backtrace
-#  -funwind-tables
-#  -mpoke-function-name
-lib_ldf_mode      = off
-lib_compat_mode   = strict
-extra_scripts     = Marlin/src/HAL/LPC1768/upload_extra_script.py
-src_filter        = ${common.default_src_filter} +<src/HAL/LPC1768>
-lib_deps          = Servo
-  LiquidCrystal@1.0.0
-  U8glib-HAL@0.4.1
-  TMCStepper@~0.7.1
-  Adafruit NeoPixel=https://github.com/p3p/Adafruit_NeoPixel/archive/1.5.0.zip
-  SailfishLCD=https://github.com/mikeshub/SailfishLCD/archive/master.zip
-=======
 lib_deps          = ${common.lib_deps}
   Servo
   LiquidCrystal@1.0.0
@@ -430,18 +385,13 @@
 lib_ignore    = SPI
 lib_deps      = ${common.lib_deps}
   SoftwareSerialM
->>>>>>> de68b375
 
 #
 # STM32F103RC
 #
 [env:STM32F103RC]
-<<<<<<< HEAD
-platform          = ststm32@<6.2.0
-=======
 platform          = ${common_stm32f1.platform}
 extends           = common_stm32f1
->>>>>>> de68b375
 board             = genericSTM32F103RC
 platform_packages = tool-stm32duino
 monitor_speed     = 115200
@@ -449,17 +399,10 @@
 #
 # MEEB_3DP (STM32F103RCT6 with 512K)
 #
-<<<<<<< HEAD
-[env:STM32F103RC_fysetc]
-platform          = ststm32@<6.2.0
-board             = genericSTM32F103RC
-#board_build.core = maple
-=======
 [env:STM32F103RC_meeb]
 platform          = ${common_stm32f1.platform}
 extends           = common_stm32f1
 board             = MEEB_3DP
->>>>>>> de68b375
 platform_packages = tool-stm32duino
 build_flags       = ${common_stm32f1.build_flags}
                     -DDEBUG_LEVEL=0
@@ -502,40 +445,6 @@
 #
 
 [env:STM32F103RC_btt]
-<<<<<<< HEAD
-platform          = ststm32@<6.2.0
-board             = genericSTM32F103RC
-platform_packages = tool-stm32duino
-build_flags       = !python Marlin/src/HAL/STM32F1/build_flags.py
-  ${common.build_flags} -DDEBUG_LEVEL=0 -std=gnu++14 -DHAVE_SW_SERIAL -DSS_TIMER=4
-build_unflags     = -std=gnu++11
-extra_scripts     = buildroot/share/PlatformIO/scripts/STM32F103RC_SKR_MINI.py
-src_filter        = ${common.default_src_filter} +<src/HAL/STM32F1>
-lib_deps          = ${common.lib_deps}
-  SoftwareSerialM=https://github.com/FYSETC/SoftwareSerialM/archive/master.zip
-  USBComposite for STM32F1@==0.91
-lib_ignore        = Adafruit NeoPixel, SPI
-monitor_speed     = 115200
-
-[env:STM32F103RC_btt_USB]
-platform          = ststm32@<6.2.0
-board             = genericSTM32F103RC
-platform_packages = tool-stm32duino
-build_flags       = !python Marlin/src/HAL/STM32F1/build_flags.py
-  ${common.build_flags} -DDEBUG_LEVEL=0 -std=gnu++14 -DHAVE_SW_SERIAL -DSS_TIMER=4 -DUSE_USB_COMPOSITE
-build_unflags     = -std=gnu++11
-extra_scripts     = buildroot/share/PlatformIO/scripts/STM32F103RC_SKR_MINI.py
-src_filter        = ${common.default_src_filter} +<src/HAL/STM32F1>
-lib_deps          = ${common.lib_deps}
-  SoftwareSerialM=https://github.com/FYSETC/SoftwareSerialM/archive/master.zip
-  USBComposite for STM32F1@==0.91
-lib_ignore        = Adafruit NeoPixel, SPI
-monitor_speed     = 115200
-
-[env:STM32F103RC_btt_512K]
-platform          = ststm32@<6.2.0
-board             = genericSTM32F103RC
-=======
 platform          = ${common_stm32f1.platform}
 extends           = env:STM32F103RC
 extra_scripts     = ${common.extra_scripts}
@@ -554,44 +463,22 @@
 [env:STM32F103RC_btt_512K]
 platform          = ${common_stm32f1.platform}
 extends           = env:STM32F103RC_btt
->>>>>>> de68b375
 board_upload.maximum_size=524288
 build_flags       = ${env:STM32F103RC_btt.build_flags} -DSTM32_FLASH_SIZE=512
 
 [env:STM32F103RC_btt_512K_USB]
-<<<<<<< HEAD
-platform          = ststm32@<6.2.0
-board             = genericSTM32F103RC
-board_upload.maximum_size=524288
-platform_packages = tool-stm32duino
-build_flags       = !python Marlin/src/HAL/STM32F1/build_flags.py
-  ${common.build_flags} -DDEBUG_LEVEL=0 -std=gnu++14 -DHAVE_SW_SERIAL -DSS_TIMER=4 -DSTM32_FLASH_SIZE=512 -DUSE_USB_COMPOSITE
-build_unflags     = -std=gnu++11
-extra_scripts     = buildroot/share/PlatformIO/scripts/STM32F103RC_SKR_MINI.py
-src_filter        = ${common.default_src_filter} +<src/HAL/STM32F1>
-lib_deps          = ${common.lib_deps}
-  SoftwareSerialM=https://github.com/FYSETC/SoftwareSerialM/archive/master.zip
-  USBComposite for STM32F1@==0.91
-lib_ignore        = Adafruit NeoPixel, SPI
-monitor_speed     = 115200
-=======
 platform          = ${common_stm32f1.platform}
 extends           = env:STM32F103RC_btt_512K
 build_flags       = ${env:STM32F103RC_btt_512K.build_flags} -DUSE_USB_COMPOSITE
 lib_deps          = ${env:STM32F103RC_btt_512K.lib_deps}
   USBComposite for STM32F1@0.91
->>>>>>> de68b375
 
 #
 # STM32F103RE
 #
 [env:STM32F103RE]
-<<<<<<< HEAD
-platform          = ststm32@<6.2.0
-=======
 platform          = ${common_stm32f1.platform}
 extends           = common_stm32f1
->>>>>>> de68b375
 board             = genericSTM32F103RE
 platform_packages = tool-stm32duino
 monitor_speed     = 115200
@@ -601,61 +488,26 @@
 #   STM32F103RE_btt_USB ......... RET6 (USB mass storage)
 #
 [env:STM32F103RE_btt]
-<<<<<<< HEAD
-platform          = ststm32@<6.2.0
-board             = genericSTM32F103RE
-platform_packages = tool-stm32duino
-build_flags       = !python Marlin/src/HAL/STM32F1/build_flags.py
-  ${common.build_flags} -DDEBUG_LEVEL=0 -std=gnu++14 -DHAVE_SW_SERIAL -DSS_TIMER=4
-build_unflags     = -std=gnu++11
-extra_scripts     = buildroot/share/PlatformIO/scripts/STM32F103RE_SKR_E3_DIP.py
-src_filter        = ${common.default_src_filter} +<src/HAL/STM32F1>
-lib_deps          = ${common.lib_deps}
-  SoftwareSerialM=https://github.com/FYSETC/SoftwareSerialM/archive/master.zip
-lib_ignore        = Adafruit NeoPixel, SPI
-=======
 platform          = ${common_stm32f1.platform}
 extends           = env:STM32F103RE
 extra_scripts     = ${common.extra_scripts}
   buildroot/share/PlatformIO/scripts/STM32F103RE_SKR_E3_DIP.py
 build_flags       = ${common_stm32f1.build_flags} -DDEBUG_LEVEL=0 -DSS_TIMER=4
->>>>>>> de68b375
 debug_tool        = stlink
 upload_protocol   = stlink
 
 [env:STM32F103RE_btt_USB]
-<<<<<<< HEAD
-platform          = ststm32@<6.2.0
-board             = genericSTM32F103RE
-platform_packages = tool-stm32duino
-build_flags       = !python Marlin/src/HAL/STM32F1/build_flags.py
-  ${common.build_flags} -DDEBUG_LEVEL=0 -std=gnu++14 -DHAVE_SW_SERIAL -DSS_TIMER=4 -DUSE_USB_COMPOSITE
-build_unflags     = -std=gnu++11
-extra_scripts     = buildroot/share/PlatformIO/scripts/STM32F103RE_SKR_E3_DIP.py
-src_filter        = ${common.default_src_filter} +<src/HAL/STM32F1>
-lib_deps          = ${common.lib_deps}
-  SoftwareSerialM=https://github.com/FYSETC/SoftwareSerialM/archive/master.zip
-lib_ignore        = Adafruit NeoPixel, SPI
-debug_tool        = stlink
-upload_protocol   = stlink
-monitor_speed     = 115200
-=======
 platform          = ${common_stm32f1.platform}
 extends           = env:STM32F103RE_btt
 build_flags       = ${env:STM32F103RE_btt.build_flags} -DUSE_USB_COMPOSITE
 lib_deps          = ${common_stm32f1.lib_deps}
   USBComposite for STM32F1@0.91
->>>>>>> de68b375
 
 #
 # STM32F4 with STM32GENERIC
 #
 [env:STM32F4]
-<<<<<<< HEAD
-platform      = ststm32@<6.2.0
-=======
 platform      = ${common_stm32.platform}
->>>>>>> de68b375
 board         = disco_f407vg
 build_flags   = ${common.build_flags} -DUSE_STM32GENERIC -DSTM32GENERIC -DSTM32F4 -DMENU_USB_SERIAL -DMENU_SERIAL=SerialUSB -DHAL_IWDG_MODULE_ENABLED
 src_filter    = ${common.default_src_filter} +<src/HAL/STM32_F4_F7> -<src/HAL/STM32_F4_F7/STM32F7>
@@ -664,11 +516,7 @@
 # STM32F7 with STM32GENERIC
 #
 [env:STM32F7]
-<<<<<<< HEAD
-platform      = ststm32@<6.2.0
-=======
 platform      = ${common_stm32.platform}
->>>>>>> de68b375
 board         = remram_v1
 build_flags   = ${common.build_flags} -DUSE_STM32GENERIC -DSTM32GENERIC -DSTM32F7 -DMENU_USB_SERIAL -DMENU_SERIAL=SerialUSB -DHAL_IWDG_MODULE_ENABLED
 src_filter    = ${common.default_src_filter} +<src/HAL/STM32_F4_F7> -<src/HAL/STM32_F4_F7/STM32F4>
@@ -677,12 +525,8 @@
 # ARMED (STM32)
 #
 [env:ARMED]
-<<<<<<< HEAD
-platform      = ststm32@<6.2.0
-=======
 platform      = ${common_stm32.platform}
 extends       = common_stm32
->>>>>>> de68b375
 board         = armed_v1
 build_flags   = ${common_stm32.build_flags}
   '-DUSB_PRODUCT="ARMED_V1"'
@@ -692,18 +536,6 @@
 # Geeetech GTM32 (STM32F103VET6)
 #
 [env:STM32F103VE_GTM32]
-<<<<<<< HEAD
-platform        = ststm32@<6.2.0
-board           = genericSTM32F103VE
-build_flags     = !python Marlin/src/HAL/STM32F1/build_flags.py
-  ${common.build_flags} -DDEBUG_LEVEL=DEBUG_NONE -std=gnu++14 -MMD -ffunction-sections -fdata-sections -nostdlib
-  -DBOARD_generic_stm32f103v -DARDUINO_GENERIC_STM32F103V -DARDUINO_ARCH_STM32F1
-  -DCONFIG_MAPLE_MINI_NO_DISABLE_DEBUG=1 -DVECT_TAB_ADDR=0x8000000 -DERROR_LED_PORT=GPIOE -DERROR_LED_PIN=6
-build_unflags = -std=gnu++11
-src_filter      = ${common.default_src_filter} +<src/HAL/STM32F1>
-lib_ignore      = Adafruit NeoPixel, SPI
-upload_protocol = serial
-=======
 platform          = ${common_stm32f1.platform}
 extends           = common_stm32f1
 board             = genericSTM32F103VE
@@ -713,18 +545,13 @@
   -DDEBUG_LEVEL=DEBUG_NONE -DCONFIG_MAPLE_MINI_NO_DISABLE_DEBUG=1 -DVECT_TAB_ADDR=0x8000000
   -DERROR_LED_PORT=GPIOE -DERROR_LED_PIN=6
 upload_protocol   = serial
->>>>>>> de68b375
 
 #
 # Longer 3D board in Alfawise U20 (STM32F103VET6)
 #
 [env:STM32F103VE_longer]
-<<<<<<< HEAD
-platform      = ststm32@<6.2.0
-=======
 platform      = ${common_stm32f1.platform}
 extends       = common_stm32f1
->>>>>>> de68b375
 board         = genericSTM32F103VE
 extra_scripts = ${common.extra_scripts}
   buildroot/share/PlatformIO/scripts/STM32F103VE_longer.py
@@ -738,12 +565,8 @@
 # MKS Robin Mini (STM32F103VET6)
 #
 [env:mks_robin_mini]
-<<<<<<< HEAD
-platform      = ststm32@<6.2.0
-=======
 platform      = ${common_stm32f1.platform}
 extends       = common_stm32f1
->>>>>>> de68b375
 board         = genericSTM32F103VE
 extra_scripts = ${common.extra_scripts}
   buildroot/share/PlatformIO/scripts/mks_robin_mini.py
@@ -755,16 +578,10 @@
 # v1.2 - Emulated Graphical 128x64 (DOGM) UI and LVGL UI
 # v2.0 - LVGL UI
 #
-<<<<<<< HEAD
-[env:mks_robin_nano]
-platform      = ststm32@<6.2.0
-board         = genericSTM32F103VE
-=======
 [env:mks_robin_nano35]
 platform        = ${common_stm32f1.platform}
 extends         = common_stm32f1
 board           = genericSTM32F103VE
->>>>>>> de68b375
 platform_packages = tool-stm32duino
 extra_scripts   = ${common.extra_scripts}
   buildroot/share/PlatformIO/scripts/mks_robin_nano35.py
@@ -778,12 +595,8 @@
 # MKS Robin (STM32F103ZET6)
 #
 [env:mks_robin]
-<<<<<<< HEAD
-platform      = ststm32@<6.2.0
-=======
 platform      = ${common_stm32f1.platform}
 extends       = common_stm32f1
->>>>>>> de68b375
 board         = genericSTM32F103ZE
 extra_scripts = ${common.extra_scripts}
   buildroot/share/PlatformIO/scripts/mks_robin.py
@@ -794,17 +607,6 @@
 # MKS Robin Pro (STM32F103ZET6)
 #
 [env:mks_robin_pro]
-<<<<<<< HEAD
-platform      = ststm32@<6.2.0
-board         = genericSTM32F103ZE
-extra_scripts = buildroot/share/PlatformIO/scripts/mks_robin_pro.py
-build_flags   = !python Marlin/src/HAL/STM32F1/build_flags.py
-  ${common.build_flags} -std=gnu++14 -DSTM32_XL_DENSITY
-build_unflags = -std=gnu++11
-src_filter    = ${common.default_src_filter} +<src/HAL/STM32F1>
-lib_deps      = ${common.lib_deps}
-lib_ignore    = Adafruit NeoPixel, SPI, TMCStepper
-=======
 platform      = ${common_stm32f1.platform}
 extends       = env:mks_robin
 extra_scripts = ${common.extra_scripts}
@@ -831,18 +633,13 @@
   buildroot/share/PlatformIO/scripts/mks_robin_e3.py
 build_flags   = ${common_stm32f1.build_flags}
   -DDEBUG_LEVEL=0 -DSS_TIMER=4
->>>>>>> de68b375
 
 #
 # MKS Robin Lite/Lite2 (STM32F103RCT6)
 #
 [env:mks_robin_lite]
-<<<<<<< HEAD
-platform      = ststm32@<6.2.0
-=======
 platform      = ${common_stm32f1.platform}
 extends       = common_stm32f1
->>>>>>> de68b375
 board         = genericSTM32F103RC
 extra_scripts = ${common.extra_scripts}
   buildroot/share/PlatformIO/scripts/mks_robin_lite.py
@@ -852,12 +649,8 @@
 # MKS ROBIN LITE3 (STM32F103RCT6)
 #
 [env:mks_robin_lite3]
-<<<<<<< HEAD
-platform      = ststm32@<6.2.0
-=======
 platform      = ${common_stm32f1.platform}
 extends       = common_stm32f1
->>>>>>> de68b375
 board         = genericSTM32F103RC
 extra_scripts = ${common.extra_scripts}
   buildroot/share/PlatformIO/scripts/mks_robin_lite3.py
@@ -866,12 +659,8 @@
 # JGAurora A5S A1 (STM32F103ZET6)
 #
 [env:jgaurora_a5s_a1]
-<<<<<<< HEAD
-platform      = ststm32@<6.2.0
-=======
 platform      = ${common_stm32f1.platform}
 extends       = common_stm32f1
->>>>>>> de68b375
 board         = genericSTM32F103ZE
 extra_scripts = ${common.extra_scripts}
   buildroot/share/PlatformIO/scripts/jgaurora_a5s_a1_with_bootloader.py
@@ -882,14 +671,6 @@
 # Malyan M200 (STM32F103CB)
 #
 [env:STM32F103CB_malyan]
-<<<<<<< HEAD
-platform    = ststm32@<6.2.0
-board       = malyanM200
-build_flags = !python Marlin/src/HAL/STM32F1/build_flags.py -DMCU_STM32F103CB -D __STM32F1__=1 -std=c++1y -D MOTHERBOARD="BOARD_MALYAN_M200" -DSERIAL_USB -ffunction-sections -fdata-sections -Wl,--gc-sections
-  -DDEBUG_LEVEL=0 -D__MARLIN_FIRMWARE__
-src_filter  = ${common.default_src_filter} +<src/HAL/STM32F1>
-lib_ignore  = Adafruit NeoPixel, LiquidCrystal, LiquidTWI2, TMCStepper, U8glib-HAL, SPI
-=======
 platform      = ${common_stm32f1.platform}
 extends       = common_stm32f1
 board         = malyanM200
@@ -921,22 +702,11 @@
   -DUSBCON -DUSBD_VID=0x0483 "-DUSB_MANUFACTURER=\"Unknown\"" "-DUSB_PRODUCT=\"MALYAN_M300\""
   -DHAL_PCD_MODULE_ENABLED -DUSBD_USE_CDC -DDISABLE_GENERIC_SERIALUSB -DHAL_UART_MODULE_ENABLED
 src_filter  = ${common.default_src_filter} +<src/HAL/STM32>
->>>>>>> de68b375
 
 #
 # Chitu boards like Tronxy X5s (STM32F103ZET6)
 #
 [env:chitu_f103]
-<<<<<<< HEAD
-platform      = ststm32@<6.2.0
-board         = genericSTM32F103ZE
-build_flags   = !python Marlin/src/HAL/STM32F1/build_flags.py
-  ${common.build_flags} -DSTM32F1xx -std=gnu++14 -DSTM32_XL_DENSITY
-build_unflags = -std=gnu++11 -DCONFIG_MAPLE_MINI_NO_DISABLE_DEBUG= -DERROR_LED_PORT=GPIOE -DERROR_LED_PIN=6
-extra_scripts = buildroot/share/PlatformIO/scripts/chitu_crypt.py
-src_filter    = ${common.default_src_filter} +<src/HAL/STM32F1>
-lib_ignore    = Adafruit NeoPixel
-=======
 platform      = ${common_stm32f1.platform}
 extends       = common_stm32f1
 board         = CHITU_F103
@@ -973,19 +743,14 @@
 debug_tool      = jlink
 upload_protocol = jlink
 monitor_speed   = 115200
->>>>>>> de68b375
 
 #
 # STM32F401VE
 # 'STEVAL-3DP001V1' STM32F401VE board - https://www.st.com/en/evaluation-tools/steval-3dp001v1.html
 #
 [env:STM32F401VE_STEVAL]
-<<<<<<< HEAD
-platform          = ststm32@<6.2.0
-=======
 platform          = ${common_stm32.platform}
 extends           = common_stm32
->>>>>>> de68b375
 board             = STEVAL_STM32F401VE
 build_flags       = ${common_stm32.build_flags}
   -DTARGET_STM32F4 -DARDUINO_STEVAL -DSTM32F401xE
@@ -1000,12 +765,8 @@
 # FLYF407ZG
 #
 [env:FLYF407ZG]
-<<<<<<< HEAD
-platform          = ststm32@<6.2.0
-=======
 platform          = ${common_stm32.platform}
 extends           = common_stm32
->>>>>>> de68b375
 board             = FLYF407ZG
 build_flags       = ${common_stm32.build_flags}
   -DSTM32F4 -DUSB_PRODUCT=\"STM32F407ZG\"
@@ -1017,15 +778,9 @@
 # FYSETC S6 (STM32F446VET6 ARM Cortex-M4)
 #
 [env:FYSETC_S6]
-<<<<<<< HEAD
-platform          = ststm32@<6.2.0
-board             = fysetc_s6
-platform_packages =
-=======
 platform          = ${common_stm32.platform}
 extends           = common_stm32
 platform_packages = ${common_stm32.platform_packages}
->>>>>>> de68b375
    tool-stm32duino
 board             = fysetc_s6
 build_flags       = ${common_stm32.build_flags}
@@ -1043,12 +798,8 @@
 # Shield - https://github.com/jmz52/Hardware
 #
 [env:STM32F407VE_black]
-<<<<<<< HEAD
-platform          = ststm32@<6.2.0
-=======
 platform          = ${common_stm32.platform}
 extends           = common_stm32
->>>>>>> de68b375
 board             = blackSTM32F407VET6
 build_flags       = ${common_stm32.build_flags}
   -DTARGET_STM32F4 -DARDUINO_BLACK_F407VE
@@ -1062,12 +813,8 @@
 # BigTreeTech SKR Pro (STM32F407ZGT6 ARM Cortex-M4)
 #
 [env:BIGTREE_SKR_PRO]
-<<<<<<< HEAD
-platform          = ststm32@<6.2.0
-=======
 platform          = ${common_stm32.platform}
 extends           = common_stm32
->>>>>>> de68b375
 board             = BigTree_SKR_Pro
 build_flags       = ${common_stm32.build_flags}
   -DUSB_PRODUCT=\"STM32F407ZG\"
@@ -1084,26 +831,6 @@
 #
 [env:BIGTREE_GTR_V1_0]
 platform          = ststm32@>=5.7.0,<6.2.0
-<<<<<<< HEAD
-framework         = arduino
-platform_packages = framework-arduinoststm32@>=3.107,<4
-board             = BigTree_SKR_Pro
-extra_scripts     = pre:buildroot/share/PlatformIO/scripts/generic_create_variant.py
-build_flags       = ${common.build_flags}
-  -DUSBCON -DUSBD_USE_CDC -DUSBD_VID=0x0483 -DUSB_PRODUCT=\"STM32F407IG\"
-  -DTARGET_STM32F4 -DSTM32F407IX -DVECT_TAB_OFFSET=0x8000
-  -IMarlin/src/HAL/STM32
-lib_deps          =
-  U8glib-HAL@0.4.1
-  LiquidCrystal@1.5.0
-  TMCStepper@~0.7.1
-  Adafruit NeoPixel@1.5.0
-  LiquidTWI2@1.2.7
-  Arduino-L6470@0.8.0
-lib_ignore        = SoftwareSerial, SoftwareSerialM
-src_filter        = ${common.default_src_filter} +<src/HAL/STM32>
-monitor_speed     = 250000
-=======
 extends           = common_stm32
 board             = BigTree_GTR_v1
 extra_scripts     = ${common.extra_scripts}
@@ -1111,7 +838,6 @@
 build_flags       = ${common_stm32.build_flags}
   -DUSB_PRODUCT=\"STM32F407IG\"
   -DTARGET_STM32F4 -DSTM32F407IX -DVECT_TAB_OFFSET=0x8000
->>>>>>> de68b375
 
 #
 # BigTreeTech BTT002 V1.0 (STM32F407VGT6 ARM Cortex-M4)
@@ -1236,69 +962,6 @@
 src_filter      = ${common.default_src_filter} +<src/HAL/LINUX>
 
 #
-<<<<<<< HEAD
-# Adafruit Grand Central M4 (Atmel SAMD51P20A ARM Cortex-M4)
-#
-[env:SAMD51_grandcentral_m4]
-platform       = atmelsam
-board          = adafruit_grandcentral_m4
-build_flags    = ${common.build_flags} -std=gnu++17 -Wno-register
-build_unflags  = -std=gnu++11
-src_filter     = ${common.default_src_filter} +<src/HAL/SAMD51>
-lib_deps       = ${common.lib_deps}
-  SoftwareSerialM=https://github.com/FYSETC/SoftwareSerialM/archive/master.zip
-  Adafruit_SPIFlash=https://github.com/adafruit/Adafruit_SPIFlash/archive/master.zip
-debug_tool     = jlink
-
-#
-# RUMBA32
-#
-[env:rumba32_f446ve]
-platform      = ststm32@<6.2.0
-board         = rumba32_f446ve
-build_flags   = ${common.build_flags}
-  -DSTM32F4xx
-  -DARDUINO_RUMBA32_F446VE
-  -DARDUINO_ARCH_STM32
-  "-DBOARD_NAME=\"RUMBA32_F446VE\""
-  -DSTM32F446xx
-  -DUSBCON
-  -DUSBD_VID=0x0483
-  "-DUSB_MANUFACTURER=\"Unknown\""
-  "-DUSB_PRODUCT=\"RUMBA32_F446VE\""
-  -DHAL_PCD_MODULE_ENABLED
-  -DUSBD_USE_CDC
-  -DDISABLE_GENERIC_SERIALUSB
-  -DHAL_UART_MODULE_ENABLED
-  -Os
-lib_ignore    = Adafruit NeoPixel
-src_filter    = ${common.default_src_filter} +<src/HAL/STM32>
-monitor_speed = 500000
-upload_protocol = dfu
-
-#
-# MKS RUMBA32 (adds TMC2208/2209 UART interface and AUX-1)
-#
-[env:rumba32_mks]
-platform      = ststm32@<6.2.0
-board         = rumba32_f446ve
-build_flags   = ${common.build_flags}
- -DSTM32F4xx -DARDUINO_RUMBA32_F446VE -DARDUINO_ARCH_STM32 "-DBOARD_NAME=\"RUMBA32_F446VE\""
- -DSTM32F446xx -DUSBCON -DUSBD_VID=0x8000
-  "-DUSB_MANUFACTURER=\"Unknown\""
-  "-DUSB_PRODUCT=\"RUMBA32_F446VE\""
-  -DHAL_PCD_MODULE_ENABLED
-  -DUSBD_USE_CDC
-  -DDISABLE_GENERIC_SERIALUSB
-  -DHAL_UART_MODULE_ENABLED
-  -Os
-lib_ignore    = Adafruit NeoPixel
-src_filter    = ${common.default_src_filter} +<src/HAL/STM32> +<src/HAL/STM32_F4_F7> -<src/HAL/STM32_F4_F7/STM32F7>
-upload_protocol = dfu
-
-#
-=======
->>>>>>> de68b375
 # Just print the dependency tree
 #
 [env:include_tree]
