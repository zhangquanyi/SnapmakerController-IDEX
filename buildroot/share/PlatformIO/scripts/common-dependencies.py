#
# common-dependencies.py
# Convenience script to check dependencies and add libs and sources for Marlin Enabled Features
#
import subprocess,os,re

PIO_VERSION_MIN = (5, 0, 3)
try:
	from platformio import VERSION as PIO_VERSION
	weights = (1000, 100, 1)
	version_min = sum([x[0] * float(re.sub(r'[^0-9]', '.', str(x[1]))) for x in zip(weights, PIO_VERSION_MIN)])
	version_cur = sum([x[0] * float(re.sub(r'[^0-9]', '.', str(x[1]))) for x in zip(weights, PIO_VERSION)])
	if version_cur < version_min:
		print()
		print("**************************************************")
		print("******      An update to PlatformIO is      ******")
		print("******  required to build Marlin Firmware.  ******")
		print("******                                      ******")
		print("******      Minimum version: ", PIO_VERSION_MIN, "    ******")
		print("******      Current Version: ", PIO_VERSION, "    ******")
		print("******                                      ******")
		print("******   Update PlatformIO and try again.   ******")
		print("**************************************************")
		print()
		exit(1)
except SystemExit:
	exit(1)
except:
	print("Can't detect PlatformIO Version")

from platformio.package.meta import PackageSpec
from platformio.project.config import ProjectConfig

Import("env")

#print(env.Dump())

try:
	verbose = int(env.GetProjectOption('custom_verbose'))
except:
	verbose = 0

def blab(str,level=1):
	if verbose >= level:
		print("[deps] %s" % str)

FEATURE_CONFIG = {}

def add_to_feat_cnf(feature, flines):

	try:
		feat = FEATURE_CONFIG[feature]
	except:
		FEATURE_CONFIG[feature] = {}

<<<<<<< HEAD
=======
	# Get a reference to the FEATURE_CONFIG under construction
>>>>>>> 082fce5e
	feat = FEATURE_CONFIG[feature]

	# Split up passed lines on commas or newlines and iterate
	# Add common options to the features config under construction
	# For lib_deps replace a previous instance of the same library
	atoms = re.sub(r',\\s*', '\n', flines).strip().split('\n')
	for line in atoms:
		parts = line.split('=')
		name = parts.pop(0)
		if name in ['build_flags', 'extra_scripts', 'src_filter', 'lib_ignore']:
			feat[name] = '='.join(parts)
			blab("[%s] %s=%s" % (feature, name, feat[name]), 3)
		else:
			for dep in re.split(r",\s*", line):
				lib_name = re.sub(r'@([~^]|[<>]=?)?[\d.]+', '', dep.strip()).split('=').pop(0)
				lib_re = re.compile('(?!^' + lib_name + '\\b)')
				feat['lib_deps'] = list(filter(lib_re.match, feat['lib_deps'])) + [dep]
				blab("[%s] lib_deps = %s" % (feature, dep), 3)

def load_config():
	blab("========== Gather [features] entries...")
	items = ProjectConfig().items('features')
	for key in items:
		feature = key[0].upper()
		if not feature in FEATURE_CONFIG:
			FEATURE_CONFIG[feature] = { 'lib_deps': [] }
		add_to_feat_cnf(feature, key[1])

	# Add options matching custom_marlin.MY_OPTION to the pile
	blab("========== Gather custom_marlin entries...")
	all_opts = env.GetProjectOptions()
	for n in all_opts:
		key = n[0]
		mat = re.match(r'custom_marlin\.(.+)', key)
		if mat:
			try:
				val = env.GetProjectOption(key)
			except:
				val = None
			if val:
				opt = mat.group(1).upper()
				blab("%s.custom_marlin.%s = '%s'" % ( env['PIOENV'], opt, val ))
				add_to_feat_cnf(opt, val)

def get_all_known_libs():
	known_libs = []
	for feature in FEATURE_CONFIG:
		feat = FEATURE_CONFIG[feature]
		if not 'lib_deps' in feat:
			continue
		for dep in feat['lib_deps']:
			known_libs.append(PackageSpec(dep).name)
	return known_libs

def get_all_env_libs():
	env_libs = []
	lib_deps = env.GetProjectOption('lib_deps')
	for dep in lib_deps:
		env_libs.append(PackageSpec(dep).name)
	return env_libs

def set_env_field(field, value):
	proj = env.GetProjectConfig()
	proj.set("env:" + env['PIOENV'], field, value)

# All unused libs should be ignored so that if a library
# exists in .pio/lib_deps it will not break compilation.
def force_ignore_unused_libs():
	env_libs = get_all_env_libs()
	known_libs = get_all_known_libs()
	diff = (list(set(known_libs) - set(env_libs)))
	lib_ignore = env.GetProjectOption('lib_ignore') + diff
	blab("Ignore libraries: %s" % lib_ignore)
	set_env_field('lib_ignore', lib_ignore)

def apply_features_config():
	load_config()
	blab("========== Apply enabled features...")
	for feature in FEATURE_CONFIG:
		if not env.MarlinFeatureIsEnabled(feature):
			continue

		feat = FEATURE_CONFIG[feature]

		if 'lib_deps' in feat and len(feat['lib_deps']):
			blab("========== Adding lib_deps for %s... " % feature, 2)

			# feat to add
			deps_to_add = {}
			for dep in feat['lib_deps']:
				deps_to_add[PackageSpec(dep).name] = dep
				blab("==================== %s... " % dep, 2)

			# Does the env already have the dependency?
			deps = env.GetProjectOption('lib_deps')
			for dep in deps:
				name = PackageSpec(dep).name
				if name in deps_to_add:
					del deps_to_add[name]

			# Are there any libraries that should be ignored?
			lib_ignore = env.GetProjectOption('lib_ignore')
			for dep in deps:
				name = PackageSpec(dep).name
				if name in deps_to_add:
					del deps_to_add[name]

			# Is there anything left?
			if len(deps_to_add) > 0:
				# Only add the missing dependencies
				set_env_field('lib_deps', deps + list(deps_to_add.values()))

		if 'build_flags' in feat:
			f = feat['build_flags']
			blab("========== Adding build_flags for %s: %s" % (feature, f), 2)
			new_flags = env.GetProjectOption('build_flags') + [ f ]
			env.Replace(BUILD_FLAGS=new_flags)

		if 'extra_scripts' in feat:
			blab("Running extra_scripts for %s... " % feature, 2)
			env.SConscript(feat['extra_scripts'], exports="env")

		if 'src_filter' in feat:
			blab("========== Adding src_filter for %s... " % feature, 2)
			src_filter = ' '.join(env.GetProjectOption('src_filter'))
			# first we need to remove the references to the same folder
			my_srcs = re.findall(r'[+-](<.*?>)', feat['src_filter'])
			cur_srcs = re.findall(r'[+-](<.*?>)', src_filter)
			for d in my_srcs:
				if d in cur_srcs:
					src_filter = re.sub(r'[+-]' + d, '', src_filter)

			src_filter = feat['src_filter'] + ' ' + src_filter
			set_env_field('src_filter', [src_filter])
			env.Replace(SRC_FILTER=src_filter)

		if 'lib_ignore' in feat:
			blab("========== Adding lib_ignore for %s... " % feature, 2)
			lib_ignore = env.GetProjectOption('lib_ignore') + [feat['lib_ignore']]
			set_env_field('lib_ignore', lib_ignore)

#
# Find a compiler, considering the OS
#
ENV_BUILD_PATH = os.path.join(env.Dictionary('PROJECT_BUILD_DIR'), env['PIOENV'])
GCC_PATH_CACHE = os.path.join(ENV_BUILD_PATH, ".gcc_path")
def search_compiler():
	try:
		filepath = env.GetProjectOption('custom_gcc')
		blab("Getting compiler from env")
		return filepath
	except:
		pass

	if os.path.exists(GCC_PATH_CACHE):
		with open(GCC_PATH_CACHE, 'r') as f:
			return f.read()

	# Find the current platform compiler by searching the $PATH
	# which will be in a platformio toolchain bin folder
	path_regex = re.escape(env['PROJECT_PACKAGES_DIR'])
	gcc = "g++"
	if env['PLATFORM'] == 'win32':
		path_separator = ';'
		path_regex += r'.*\\bin'
		gcc += ".exe"
	else:
		path_separator = ':'
		path_regex += r'/.+/bin'

	# Search for the compiler
	for pathdir in env['ENV']['PATH'].split(path_separator):
		if not re.search(path_regex, pathdir, re.IGNORECASE):
			continue
		for filepath in os.listdir(pathdir):
			if not filepath.endswith(gcc):
				continue
			# Use entire path to not rely on env PATH
			filepath = os.path.sep.join([pathdir, filepath])
			# Cache the g++ path to no search always
			if os.path.exists(ENV_BUILD_PATH):
				with open(GCC_PATH_CACHE, 'w+') as f:
					f.write(filepath)

			return filepath

	filepath = env.get('CXX')
	blab("Couldn't find a compiler! Fallback to %s" % filepath)
	return filepath

#
# Use the compiler to get a list of all enabled features
#
def load_marlin_features():
	if 'MARLIN_FEATURES' in env:
		return

	# Process defines
	build_flags = env.get('BUILD_FLAGS')
	build_flags = env.ParseFlagsExtended(build_flags)

	cxx = search_compiler()
	cmd = ['"' + cxx + '"']

	# Build flags from board.json
	#if 'BOARD' in env:
	#	cmd += [env.BoardConfig().get("build.extra_flags")]
	for s in build_flags['CPPDEFINES']:
		if isinstance(s, tuple):
			cmd += ['-D' + s[0] + '=' + str(s[1])]
		else:
			cmd += ['-D' + s]

	cmd += ['-D__MARLIN_DEPS__ -w -dM -E -x c++ buildroot/share/PlatformIO/scripts/common-dependencies.h']
	cmd = ' '.join(cmd)
	blab(cmd, 4)
	define_list = subprocess.check_output(cmd, shell=True).splitlines()
	marlin_features = {}
	for define in define_list:
		feature = define[8:].strip().decode().split(' ')
		feature, definition = feature[0], ' '.join(feature[1:])
		marlin_features[feature] = definition
	env['MARLIN_FEATURES'] = marlin_features

#
# Return True if a matching feature is enabled
#
def MarlinFeatureIsEnabled(env, feature):
	load_marlin_features()
	r = re.compile('^' + feature + '$')
	found = list(filter(r.match, env['MARLIN_FEATURES']))

	# Defines could still be 'false' or '0', so check
	some_on = False
	if len(found):
		for f in found:
			val = env['MARLIN_FEATURES'][f]
			if val in [ '', '1', 'true' ]:
				some_on = True
			elif val in env['MARLIN_FEATURES']:
				some_on = env.MarlinFeatureIsEnabled(val)

	return some_on

#
# Add a method for other PIO scripts to query enabled features
#
env.AddMethod(MarlinFeatureIsEnabled)

#
# Add dependencies for enabled Marlin features
#
apply_features_config()
force_ignore_unused_libs()<|MERGE_RESOLUTION|>--- conflicted
+++ resolved
@@ -53,10 +53,7 @@
 	except:
 		FEATURE_CONFIG[feature] = {}
 
-<<<<<<< HEAD
-=======
 	# Get a reference to the FEATURE_CONFIG under construction
->>>>>>> 082fce5e
 	feat = FEATURE_CONFIG[feature]
 
 	# Split up passed lines on commas or newlines and iterate
